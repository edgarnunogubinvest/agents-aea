name: AEA framework sanity checks and tests

on:
  push:
    branches:
      - develop
      - master
  pull_request:

jobs:

  common_checks_1:
    continue-on-error: False
    runs-on: ubuntu-latest
    timeout-minutes: 10
    steps:
      - uses: actions/checkout@master
      - uses: actions/setup-python@master
        with:
          python-version: 3.6
      - name: Install dependencies (ubuntu-latest)
        run: |
          sudo apt-get update --fix-missing
          sudo apt-get autoremove
          sudo apt-get autoclean
          pip install pipenv
      - name: Pipenv lock
        run: pipenv lock

  common_checks_2:
    continue-on-error: False
    runs-on: ubuntu-latest
    timeout-minutes: 10
    steps:
      - uses: actions/checkout@master
      - uses: actions/setup-python@master
        with:
          python-version: 3.6
      - uses: actions/setup-go@master
        with:
          go-version: '^1.14.0'
      - name: Install dependencies (ubuntu-latest)
        run: |
          sudo apt-get update --fix-missing
          sudo apt-get autoremove
          sudo apt-get autoclean
          pip install tox
      - name: Security Check
        run: tox -e bandit
      - name: Safety Check
        run: tox -e safety
      - name: Code style check
        run: |
          tox -e black-check
          tox -e isort-check
          tox -e flake8
      - name: Unused code check
        run: tox -e vulture
      - name: Static type check
        run: tox -e mypy
      - name: Golang code style check
        uses: golangci/golangci-lint-action@v1
        with:
          version: v1.28
          working-directory: packages/fetchai/connections/p2p_libp2p/

  common_checks_3:
    continue-on-error: False
    runs-on: ubuntu-latest
    timeout-minutes: 10
    steps:
      - uses: actions/checkout@master
      - uses: actions/setup-python@master
        with:
          python-version: 3.6
      - name: Install dependencies (ubuntu-latest)
        run: |
          sudo apt-get update --fix-missing
          sudo apt-get autoremove
          sudo apt-get autoclean
          pip install tox
      - name: Pylint check
        run: |
          tox -e pylint

  common_checks_4:
    continue-on-error: False
    runs-on: ubuntu-latest
    timeout-minutes: 10
    steps:
      - uses: actions/checkout@master
      - uses: actions/setup-python@master
        with:
          python-version: 3.6
      - name: Install dependencies (ubuntu-latest)
        run: |
          sudo apt-get update --fix-missing
          sudo apt-get autoremove
          sudo apt-get autoclean
          pip install tox
          # install IPFS
          sudo apt-get install -y wget
          wget -O ./go-ipfs.tar.gz https://dist.ipfs.io/go-ipfs/v0.6.0/go-ipfs_v0.6.0_linux-amd64.tar.gz
          tar xvfz go-ipfs.tar.gz
          sudo mv go-ipfs/ipfs /usr/local/bin/ipfs
          ipfs init
      - name: License Check
        run: tox -e liccheck
      - name: Copyright Check
        run: tox -e copyright_check
      - name: AEA Package Hashes Check
        run: tox -e hash_check -- --timeout 20.0
      - name: Check package versions in documentation
        run: tox -e package_version_checks
      - name: Check package dependencies
        run: tox -e package_dependencies_checks
      - name: Generate Documentation
        run: tox -e docs

  integration_checks:
    continue-on-error: True
    needs:
    - common_checks_1
    - common_checks_2
    - common_checks_3
    - common_checks_4
    runs-on: ubuntu-latest
    timeout-minutes: 50
    steps:
    - uses: actions/checkout@master
    - uses: actions/setup-python@master
      with:
        python-version: 3.8
    - uses: actions/setup-go@master
      with:
        go-version: '^1.14.0'
    - name: Install dependencies (ubuntu-latest)
      run: |
        sudo apt-get update --fix-missing
        sudo apt-get autoremove
        sudo apt-get autoclean
        pip install tox
        sudo apt-get install -y protobuf-compiler
    - name: Sync AEA loop integration tests
      run: |
        tox -e py3.8 -- -m 'sync'  # --aea-loop sync
    - name: Async integration tests
      run: tox -e py3.8 -- -m 'integration and not unstable and not ledger'

  integration_checks_ledger:
    continue-on-error: True
    needs:
    - common_checks_1
    - common_checks_2
    - common_checks_3
    - common_checks_4
    runs-on: ubuntu-latest
    timeout-minutes: 30
    steps:
      - uses: actions/checkout@master
      - uses: actions/setup-python@master
        with:
          python-version: 3.8
      - name: Install dependencies (ubuntu-latest)
        run: |
          sudo apt-get update --fix-missing
          sudo apt-get autoremove
          sudo apt-get autoclean
          pip install tox
      - name: Integration tests
        run: tox -e py3.8 -- -m 'integration and not unstable and ledger'
        continue-on-error: true
      - name: Force green exit
        run: exit 0

  platform_checks:
    continue-on-error: True
    needs:
    - common_checks_1
    - common_checks_2
    - common_checks_3
    - common_checks_4
    runs-on: ${{ matrix.os }}
    strategy:
      matrix:
        os: [ubuntu-latest, macos-latest, windows-latest]
<<<<<<< HEAD
        python-version: [3.6, 3.7, 3.8, 3.9]
    timeout-minutes: 30
=======
        python-version: [3.6, 3.7, 3.8]
    timeout-minutes: 40
>>>>>>> 9b398502
    steps:
    - uses: actions/checkout@master
    - uses: actions/setup-python@master
      with:
        python-version: ${{ matrix.python-version }}
    - uses: actions/setup-go@master
      with:
        go-version: '^1.14.0'
    - if: matrix.os == 'ubuntu-latest'
      name: Install dependencies (ubuntu-latest)
      run: |
        sudo apt-get update --fix-missing
        sudo apt-get autoremove
        sudo apt-get autoclean
        pip install tox
        sudo apt-get install -y protobuf-compiler
    # use sudo rm /var/lib/apt/lists/lock above in line above update if dependency install failures persist
    # use sudo apt-get dist-upgrade above in line below update if dependency install failures persist
    - if: matrix.os == 'macos-latest'
      name: Install dependencies (macos-latest)
      run: |
        pip install tox
        brew install protobuf
    - if: matrix.os == 'windows-latest'
      name: Install dependencies (windows-latest)
      run: |
        pip install tox
        echo "::add-path::C:\Program Files (x86)\Windows Kits\10\bin\10.0.18362.0\x64"
        choco install protoc
        python scripts/update_symlinks_cross_platform.py
    - name: Unit tests
      run: |
        tox -e py${{ matrix.python-version }} -- -m 'not integration and not unstable'

  platform_checks_sync_aea_loop:
    continue-on-error: True
    needs:
    - common_checks_1
    - common_checks_2
    - common_checks_3
    - common_checks_4
    runs-on: ubuntu-latest
    timeout-minutes: 30
    steps:
    - uses: actions/checkout@master
    - uses: actions/setup-python@master
      with:
        python-version: 3.8
    - uses: actions/setup-go@master
      with:
        go-version: '^1.14.0'
    - name: Install dependencies (ubuntu-latest)
      run: |
        sudo apt-get update --fix-missing
        sudo apt-get autoremove
        sudo apt-get autoclean
        pip install tox
        sudo apt-get install -y protobuf-compiler
    - name: Unit tests with sync agent loop
      run: |
        tox -e py3.8 -- --aea-loop sync -m 'not integration and not unstable'

  golang_checks:
    continue-on-error: True
    needs:
    - common_checks_1
    - common_checks_2
    - common_checks_3
    - common_checks_4
    runs-on: ${{ matrix.os }}
    strategy:
      matrix:
        os: [ubuntu-latest, macos-latest]
        python-version: [3.6]
    timeout-minutes: 30
    steps:
    - uses: actions/checkout@master
    - uses: actions/setup-python@master
      with:
        python-version: ${{ matrix.python-version }}
    - uses: actions/setup-go@master
      with:
        go-version: '^1.14.0'
    - if: matrix.python-version == '3.6'
      name: Golang unit tests
      working-directory: ./packages/fetchai/connections/p2p_libp2p
      run: go test -p 1 -timeout 0 -count 1 -v ./...

  coverage_checks:
    continue-on-error: True
    needs:
    - integration_checks
    - integration_checks_ledger
    - platform_checks
#    - platform_checks_sync_aea_loop
    runs-on: ubuntu-latest
    timeout-minutes: 60
    steps:
    - uses: actions/checkout@master
    - uses: actions/setup-python@master
      with:
        python-version: 3.7
    - uses: actions/setup-go@master
      with:
        go-version: '^1.14.0'
    - name: Install dependencies (ubuntu-latest)
      run: |
        sudo apt-get update --fix-missing
        sudo apt-get autoremove
        sudo apt-get autoclean
        pip install tox
        sudo apt-get install -y protobuf-compiler
    - name: Run all tests
      run: tox -e py3.7-cov -- --ignore=tests/test_docs --ignore=tests/test_examples --ignore=tests/test_packages/test_contracts --ignore=tests/test_packages/test_skills_integration -m 'not unstable'
      continue-on-error: true
    - name: Upload coverage to Codecov
      uses: codecov/codecov-action@v1
      with:
        token: ${{ secrets.CODECOV_TOKEN }}
        file: ./coverage.xml
        flags: unittests
        name: codecov-umbrella
        yml: ./codecov.yml
        fail_ci_if_error: false<|MERGE_RESOLUTION|>--- conflicted
+++ resolved
@@ -184,13 +184,8 @@
     strategy:
       matrix:
         os: [ubuntu-latest, macos-latest, windows-latest]
-<<<<<<< HEAD
         python-version: [3.6, 3.7, 3.8, 3.9]
-    timeout-minutes: 30
-=======
-        python-version: [3.6, 3.7, 3.8]
     timeout-minutes: 40
->>>>>>> 9b398502
     steps:
     - uses: actions/checkout@master
     - uses: actions/setup-python@master
