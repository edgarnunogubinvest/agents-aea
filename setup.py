#!/usr/bin/env python3
# -*- coding: utf-8 -*-
# ------------------------------------------------------------------------------
#
#   Copyright 2018-2019 Fetch.AI Limited
#
#   Licensed under the Apache License, Version 2.0 (the "License");
#   you may not use this file except in compliance with the License.
#   You may obtain a copy of the License at
#
#       http://www.apache.org/licenses/LICENSE-2.0
#
#   Unless required by applicable law or agreed to in writing, software
#   distributed under the License is distributed on an "AS IS" BASIS,
#   WITHOUT WARRANTIES OR CONDITIONS OF ANY KIND, either express or implied.
#   See the License for the specific language governing permissions and
#   limitations under the License.
#
# ------------------------------------------------------------------------------
import os
import re
from typing import Dict

from setuptools import find_packages, setup

PACKAGE_NAME = "aea"


def get_all_extras() -> Dict:

    cosmos_ledger_deps = ["ecdsa>=0.16<1.0", "bech32==1.2.0"]

    fetch_ledger_deps = cosmos_ledger_deps

<<<<<<< HEAD
    ethereum_ledger_deps = ["web3>=5.12.0,<5.12.2", "ipfshttpclient>=0.6.1,<0.7.0", "eth-account>=0.5.2,<0.6.0"]
=======
    ethereum_ledger_deps = [
        "web3==5.12.0",
        "ipfshttpclient==0.6.1",
        "eth-account==0.5.2",
    ]
>>>>>>> f50ebb3f

    crypto_deps = [*fetch_ledger_deps, *ethereum_ledger_deps, *cosmos_ledger_deps]

    cli_deps = [
        "click",
        "pyyaml>=4.2b1",
        "jsonschema>=3.0.0",
        "python-dotenv",
        *crypto_deps,
    ]

    cli_gui = ["flask", "connexion[swagger-ui]>=2.4.0", "docker", *cli_deps]

    extras = {
        "cli": cli_deps,
        "cli_gui": cli_gui,
        "fetch": fetch_ledger_deps,
        "ethereum": ethereum_ledger_deps,
        "cosmos": cosmos_ledger_deps,
        "crypto": crypto_deps,
    }

    # add "all" extras
    extras["all"] = list(set(dep for e in extras.values() for dep in e))
    return extras


all_extras = get_all_extras()

base_deps = [
    *all_extras.get("crypto", []),
    "base58>=1.0.3",
    "jsonschema>=3.0.0",
    "packaging>=20.3",
    "semver>=2.9.1",
    "protobuf==3.13.0",
    "pymultihash==0.8.2",
    "pyyaml>=4.2b1",
    "requests>=2.22.0",
]

here = os.path.abspath(os.path.dirname(__file__))
about = {}
with open(os.path.join(here, PACKAGE_NAME, "__version__.py"), "r") as f:
    exec(f.read(), about)


def parse_readme():
    with open("README.md", "r") as f:
        readme = f.read()

    # replace relative links of images
    raw_url_root = "https://raw.githubusercontent.com/fetchai/agents-aea/master/"
    replacement = raw_url_root + r"\g<0>"
    readme = re.sub(r"(?<=<img src=\")(/.*)(?=\")", replacement, readme, re.DOTALL)

    header = re.search("<h1.*?(?=## )", readme, re.DOTALL).group(0)
    get_started = re.search("## Get started.*?(?=## )", readme, re.DOTALL).group(0)
    cite = re.search("## Cite.*$", readme, re.DOTALL).group(0)
    return "\n".join([header, get_started, cite])


setup(
    name=about["__title__"],
    description=about["__description__"],
    version=about["__version__"],
    author=about["__author__"],
    url=about["__url__"],
    long_description=parse_readme(),
    long_description_content_type="text/markdown",
    packages=find_packages(include=["aea*"]),
    classifiers=[
        "Environment :: Console",
        "Environment :: Web Environment",
        "Development Status :: 2 - Pre-Alpha",
        "Intended Audience :: Developers",
        "License :: OSI Approved :: Apache Software License",
        "Natural Language :: English",
        "Operating System :: MacOS",
        "Operating System :: Microsoft",
        "Operating System :: Unix",
        "Programming Language :: Python :: 3.6",
        "Programming Language :: Python :: 3.7",
        "Programming Language :: Python :: 3.8",
        "Topic :: Communications",
        "Topic :: Internet",
        "Topic :: Scientific/Engineering",
        "Topic :: Software Development",
        "Topic :: System",
    ],
    install_requires=base_deps,
    tests_require=["tox"],
    extras_require=all_extras,
    entry_points={"console_scripts": ["aea=aea.cli:cli"]},
    zip_safe=False,
    include_package_data=True,
    license=about["__license__"],
    python_requires=">=3.6",
    keywords="aea autonomous-economic-agents agent-framework multi-agent-systems multi-agent cryptocurrency cryptocurrencies dezentralized dezentralized-network fetch-ai",
    project_urls={
        "Bug Reports": "https://github.com/fetchai/agents-aea/issues",
        "Source": "https://github.com/fetchai/agents-aea",
    },
)<|MERGE_RESOLUTION|>--- conflicted
+++ resolved
@@ -32,15 +32,7 @@
 
     fetch_ledger_deps = cosmos_ledger_deps
 
-<<<<<<< HEAD
     ethereum_ledger_deps = ["web3>=5.12.0,<5.12.2", "ipfshttpclient>=0.6.1,<0.7.0", "eth-account>=0.5.2,<0.6.0"]
-=======
-    ethereum_ledger_deps = [
-        "web3==5.12.0",
-        "ipfshttpclient==0.6.1",
-        "eth-account==0.5.2",
-    ]
->>>>>>> f50ebb3f
 
     crypto_deps = [*fetch_ledger_deps, *ethereum_ledger_deps, *cosmos_ledger_deps]
 
