# -*- coding: utf-8 -*-
# ------------------------------------------------------------------------------
#
#   Copyright 2018-2019 Fetch.AI Limited
#
#   Licensed under the Apache License, Version 2.0 (the "License");
#   you may not use this file except in compliance with the License.
#   You may obtain a copy of the License at
#
#       http://www.apache.org/licenses/LICENSE-2.0
#
#   Unless required by applicable law or agreed to in writing, software
#   distributed under the License is distributed on an "AS IS" BASIS,
#   WITHOUT WARRANTIES OR CONDITIONS OF ANY KIND, either express or implied.
#   See the License for the specific language governing permissions and
#   limitations under the License.
#
# ------------------------------------------------------------------------------

"""This module contains the tests for Envelope of mail.base.py."""

import time
import unittest.mock

import pytest

import aea
<<<<<<< HEAD
from aea.mail.base import Envelope, InBox, Multiplexer, OutBox, URI
from aea.protocols.base import Message
=======
from aea.mail.base import Envelope, URI
from aea.multiplexer import InBox, Multiplexer, OutBox
from aea.protocols.base import Message, ProtobufSerializer
>>>>>>> 758674ce
from aea.protocols.default.message import DefaultMessage

from packages.fetchai.connections.local.connection import LocalNode

from .conftest import (
    UNKNOWN_PROTOCOL_PUBLIC_ID,
    _make_dummy_connection,
    _make_local_connection,
)


def test_uri():
    """Testing the uri initialisation."""
    uri_raw = "http://user:pwd@NetLoc:80/path;param?query=arg#frag"
    uri = URI(uri_raw=uri_raw)
    assert uri_raw == str(uri)
    assert uri.scheme == "http"
    assert uri.netloc == "user:pwd@NetLoc:80"
    assert uri.path == "/path"
    assert uri.params == "param"
    assert uri.query == "query=arg"
    assert uri.fragment == "frag"
    assert uri.host == "netloc"
    assert uri.port == 80
    assert uri.username == "user"
    assert uri.password == "pwd"


def test_uri_eq():
    """Testing the uri __eq__ function."""
    uri_raw = "http://user:pwd@NetLoc:80/path;param?query=arg#frag"
    uri = URI(uri_raw=uri_raw)
    assert uri == uri


def test_envelope_initialisation():
    """Testing the envelope initialisation."""
    agent_address = "Agent0"
    receiver_address = "Agent1"
    msg = Message(content="hello")
    msg.counterparty = receiver_address
    assert Envelope(
        to=receiver_address,
        sender=agent_address,
        protocol_id=UNKNOWN_PROTOCOL_PUBLIC_ID,
        message=msg,
    ), "Cannot generate a new envelope"

    envelope = Envelope(
        to=receiver_address,
        sender=agent_address,
        protocol_id=UNKNOWN_PROTOCOL_PUBLIC_ID,
        message=msg,
    )

    envelope.to = "ChangedAgent"
    envelope.sender = "ChangedSender"
    envelope.protocol_id = "my_changed_protocol"
    envelope.message = b"HelloWorld"

    assert envelope.to == "ChangedAgent", "Cannot set to value on Envelope"
    assert envelope.sender == "ChangedSender", "Cannot set sender value on Envelope"
    assert (
        envelope.protocol_id == "my_changed_protocol"
    ), "Cannot set protocol_id on Envelope "
    assert envelope.message == b"HelloWorld", "Cannot set message on Envelope"
    assert envelope.context.uri_raw is not None


def test_inbox_empty():
    """Tests if the inbox is empty."""
    multiplexer = Multiplexer([_make_dummy_connection()])
    _inbox = InBox(multiplexer)
    assert _inbox.empty(), "Inbox is not empty"


def test_inbox_nowait():
    """Tests the inbox without waiting."""
    agent_address = "Agent0"
    receiver_address = "Agent1"
    msg = Message(content="hello")
    msg.counterparty = receiver_address
    multiplexer = Multiplexer([_make_dummy_connection()])
    envelope = Envelope(
        to=receiver_address,
        sender=agent_address,
        protocol_id=UNKNOWN_PROTOCOL_PUBLIC_ID,
        message=msg,
    )
    multiplexer.in_queue.put(envelope)
    inbox = InBox(multiplexer)
    assert (
        inbox.get_nowait() == envelope
    ), "Check for a message on the in queue and wait for no time."


def test_inbox_get():
    """Tests for a envelope on the in queue."""
    agent_address = "Agent0"
    receiver_address = "Agent1"
    msg = Message(content="hello")
    msg.counterparty = receiver_address
    multiplexer = Multiplexer([_make_dummy_connection()])
    envelope = Envelope(
        to=receiver_address,
        sender=agent_address,
        protocol_id=UNKNOWN_PROTOCOL_PUBLIC_ID,
        message=msg,
    )
    multiplexer.in_queue.put(envelope)
    inbox = InBox(multiplexer)

    assert (
        inbox.get() == envelope
    ), "Checks if the returned envelope is the same with the queued envelope."


def test_inbox_get_raises_exception_when_empty():
    """Test that getting an envelope from an empty inbox raises an exception."""
    multiplexer = Multiplexer([_make_dummy_connection()])
    inbox = InBox(multiplexer)

    with pytest.raises(aea.mail.base.Empty):
        with unittest.mock.patch.object(multiplexer, "get", return_value=None):
            inbox.get()


def test_inbox_get_nowait_returns_none():
    """Test that getting an envelope from an empty inbox returns None."""
    # TODO get_nowait in this case should raise an exception, like it's done in queue.Queue
    multiplexer = Multiplexer([_make_dummy_connection()])
    inbox = InBox(multiplexer)
    assert inbox.get_nowait() is None


def test_outbox_put():
    """Tests that an envelope is putted into the queue."""
    agent_address = "Agent0"
    receiver_address = "Agent1"
    msg = DefaultMessage(
        dialogue_reference=("", ""),
        message_id=1,
        target=0,
        performative=DefaultMessage.Performative.BYTES,
        content=b"hello",
    )
    msg.counterparty = receiver_address
    dummy_connection = _make_dummy_connection()
    multiplexer = Multiplexer([dummy_connection])
    outbox = OutBox(multiplexer, agent_address)
    inbox = InBox(multiplexer)
    multiplexer.connect()
    envelope = Envelope(
        to=receiver_address,
        sender=agent_address,
        protocol_id=DefaultMessage.protocol_id,
        message=msg,
    )
    outbox.put(envelope)
    time.sleep(0.5)
    assert not inbox.empty(), "Inbox must not be empty after putting an envelope"
    multiplexer.disconnect()


def test_outbox_put_message():
    """Tests that an envelope is created from the message is in the queue."""
    agent_address = "Agent0"
    receiver_address = "Agent1"
    msg = DefaultMessage(
        dialogue_reference=("", ""),
        message_id=1,
        target=0,
        performative=DefaultMessage.Performative.BYTES,
        content=b"hello",
    )
    msg.counterparty = receiver_address
    dummy_connection = _make_dummy_connection()
    multiplexer = Multiplexer([dummy_connection])
    outbox = OutBox(multiplexer, agent_address)
    inbox = InBox(multiplexer)
    multiplexer.connect()
    outbox.put_message(msg)
    time.sleep(0.5)
    assert not inbox.empty(), "Inbox will not be empty after putting a message."
    multiplexer.disconnect()


def test_outbox_empty():
    """Test thet the outbox queue is empty."""
    agent_address = "Agent0"
    dummy_connection = _make_dummy_connection()
    multiplexer = Multiplexer([dummy_connection])
    multiplexer.connect()
    outbox = OutBox(multiplexer, agent_address)
    assert outbox.empty(), "The outbox is not empty"
    multiplexer.disconnect()


def test_multiplexer():
    """Tests if the multiplexer is connected."""
    with LocalNode() as node:
        address_1 = "address_1"
        oef_local_connection = _make_local_connection(address_1, node)
        multiplexer = Multiplexer([oef_local_connection])
        multiplexer.connect()
        assert (
            multiplexer.is_connected
        ), "Mailbox cannot connect to the specific Connection(OEFLocalConnection)"
        multiplexer.disconnect()<|MERGE_RESOLUTION|>--- conflicted
+++ resolved
@@ -25,14 +25,9 @@
 import pytest
 
 import aea
-<<<<<<< HEAD
-from aea.mail.base import Envelope, InBox, Multiplexer, OutBox, URI
-from aea.protocols.base import Message
-=======
 from aea.mail.base import Envelope, URI
 from aea.multiplexer import InBox, Multiplexer, OutBox
-from aea.protocols.base import Message, ProtobufSerializer
->>>>>>> 758674ce
+from aea.protocols.base import Message
 from aea.protocols.default.message import DefaultMessage
 
 from packages.fetchai.connections.local.connection import LocalNode
