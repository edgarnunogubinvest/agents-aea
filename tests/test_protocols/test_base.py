--- conflicted
+++ resolved
@@ -123,17 +123,13 @@
     def setup_class(cls):
         """Set up the use case."""
         cls.message = Message(content="hello")
-<<<<<<< HEAD
         cls.message2 = Message(_body={"content": "hello"})
-=======
-        cls.message2 = Message(body={"content": "hello"})
         cls.message3 = Message(
             message_id=1,
             target=0,
             dialogue_reference=("", ""),
-            body={"content": "hello"},
-        )
->>>>>>> f755a63b
+            _body={"content": "hello"},
+        )
 
     def test_default_protobuf_serialization(self):
         """Test that the default Protobuf serialization works."""
