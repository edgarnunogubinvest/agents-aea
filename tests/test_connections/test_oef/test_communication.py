# -*- coding: utf-8 -*-
# ------------------------------------------------------------------------------
#
#   Copyright 2018-2019 Fetch.AI Limited
#
#   Licensed under the Apache License, Version 2.0 (the "License");
#   you may not use this file except in compliance with the License.
#   You may obtain a copy of the License at
#
#       http://www.apache.org/licenses/LICENSE-2.0
#
#   Unless required by applicable law or agreed to in writing, software
#   distributed under the License is distributed on an "AS IS" BASIS,
#   WITHOUT WARRANTIES OR CONDITIONS OF ANY KIND, either express or implied.
#   See the License for the specific language governing permissions and
#   limitations under the License.
#
# ------------------------------------------------------------------------------

"""This test module contains the tests for the OEF communication using an OEF."""
import json
import logging
import time
from queue import Queue
from typing import cast
from unittest import mock

import pytest
from oef.core import AsyncioCore
from oef.messages import OEFErrorOperation
from oef.query import ConstraintExpr

<<<<<<< HEAD
from aea.connections.oef.connection import OEFMailBox
from aea.crypto.default import DefaultCrypto
=======
from aea.configurations.base import ConnectionConfig
from aea.connections.oef.connection import OEFMailBox, OEFConnection, OEFChannel
from aea.connections.oef.connection import OEFObjectTranslator
from aea.crypto.base import DefaultCrypto
from aea.crypto.wallet import Wallet
from aea.mail.base import Envelope
>>>>>>> 9fa6c6fc
from aea.protocols.default.message import DefaultMessage
from aea.protocols.default.serialization import DefaultSerializer
from aea.protocols.fipa import fipa_pb2
from aea.protocols.fipa.message import FIPAMessage
from aea.protocols.fipa.serialization import FIPASerializer
from aea.protocols.oef.message import OEFMessage
from aea.protocols.oef.models import Description, DataModel, Attribute, Query, Constraint, ConstraintType, \
    ConstraintTypes
from aea.protocols.oef.serialization import DEFAULT_OEF, OEFSerializer

logger = logging.getLogger(__name__)


def test_connection(network_node):
    """Test that a mailbox can connect to the OEF."""
    crypto = DefaultCrypto()
    mailbox = OEFMailBox(crypto.public_key, oef_addr="127.0.0.1", oef_port=10000)
    mailbox.connect()

    mailbox.disconnect()


class TestDefault:
    """Test that the default protocol is correctly implemented by the OEF channel."""

    @pytest.fixture(autouse=True)
    def _start_oef_node(self, network_node):
        """Start an oef node."""

    @classmethod
    def setup_class(cls):
        """Set the test up."""
        cls.crypto1 = DefaultCrypto()
        cls.mailbox1 = OEFMailBox(cls.crypto1.public_key, oef_addr="127.0.0.1", oef_port=10000)
        cls.mailbox1.connect()

    def test_send_message(self):
        """Test that a default byte message can be sent correctly."""
        msg = DefaultMessage(type=DefaultMessage.Type.BYTES, content=b"hello")
        self.mailbox1.outbox.put_message(to=self.crypto1.public_key, sender=self.crypto1.public_key,
                                         protocol_id=DefaultMessage.protocol_id,
                                         message=DefaultSerializer().encode(msg))

        recv_msg = self.mailbox1.inbox.get(block=True, timeout=3.0)
        assert recv_msg is not None

    @classmethod
    def teardown_class(cls):
        """Teardowm the test."""
        cls.mailbox1.disconnect()


class TestOEF:
    """Test that the OEF protocol is correctly implemented by the OEF channel."""

    @pytest.fixture(autouse=True)
    def _start_oef_node(self, network_node):
        """Start an oef node."""

    class TestSearchServices:
        """Tests related to service search functionality."""

        @classmethod
        def setup_class(cls):
            """Set the test up."""
            cls.crypto1 = DefaultCrypto()
            cls.mailbox1 = OEFMailBox(cls.crypto1.public_key, oef_addr="127.0.0.1", oef_port=10000)
            cls.mailbox1.connect()

        def test_search_services_with_query_without_model(self):
            """Test that a search services request can be sent correctly.

            In this test, the query has no data model.
            """
            request_id = 1
            search_query_empty_model = Query([Constraint("foo", ConstraintType("==", "bar"))], model=None)
            search_request = OEFMessage(oef_type=OEFMessage.Type.SEARCH_SERVICES, id=request_id,
                                        query=search_query_empty_model)
            self.mailbox1.outbox.put_message(to=DEFAULT_OEF, sender=self.crypto1.public_key,
                                             protocol_id=OEFMessage.protocol_id,
                                             message=OEFSerializer().encode(search_request))

            envelope = self.mailbox1.inbox.get(block=True, timeout=5.0)
            search_result = OEFSerializer().decode(envelope.message)
            assert search_result.get("type") == OEFMessage.Type.SEARCH_RESULT
            assert search_result.get("id")
            assert request_id and search_result.get("agents") == []

        def test_search_services_with_query_with_model(self):
            """Test that a search services request can be sent correctly.

            In this test, the query has a simple data model.
            """
            request_id = 2
            data_model = DataModel("foobar", [Attribute("foo", str, True)])
            search_query = Query([Constraint("foo", ConstraintType("==", "bar"))], model=data_model)
            search_request = OEFMessage(oef_type=OEFMessage.Type.SEARCH_SERVICES, id=request_id, query=search_query)
            self.mailbox1.outbox.put_message(to=DEFAULT_OEF, sender=self.crypto1.public_key,
                                             protocol_id=OEFMessage.protocol_id,
                                             message=OEFSerializer().encode(search_request))

            envelope = self.mailbox1.inbox.get(block=True, timeout=5.0)
            search_result = OEFSerializer().decode(envelope.message)
            assert search_result.get("type") == OEFMessage.Type.SEARCH_RESULT
            assert search_result.get("id") == request_id
            assert search_result.get("agents") == []

        @classmethod
        def teardown_class(cls):
            """Teardowm the test."""
            cls.mailbox1.disconnect()

    class TestRegisterService:
        """Tests related to service registration functionality."""

        @classmethod
        def setup_class(cls):
            """Set the test up."""
            cls.crypto1 = DefaultCrypto()
            cls.mailbox1 = OEFMailBox(cls.crypto1.public_key, oef_addr="127.0.0.1", oef_port=10000)
            cls.mailbox1.connect()

        def test_register_service(self):
            """Test that a register service request works correctly."""
            foo_datamodel = DataModel("foo", [Attribute("bar", int, True, "A bar attribute.")])
            desc = Description({"bar": 1}, data_model=foo_datamodel)
            msg = OEFMessage(oef_type=OEFMessage.Type.REGISTER_SERVICE, id=1, service_description=desc, service_id="")
            msg_bytes = OEFSerializer().encode(msg)
            self.mailbox1.outbox.put_message(to=DEFAULT_OEF, sender=self.crypto1.public_key,
                                             protocol_id=OEFMessage.protocol_id, message=msg_bytes)

            search_request = OEFMessage(oef_type=OEFMessage.Type.SEARCH_SERVICES, id=2,
                                        query=Query([Constraint("bar", ConstraintType("==", 1))], model=foo_datamodel))
            self.mailbox1.outbox.put_message(to=DEFAULT_OEF, sender=self.crypto1.public_key,
                                             protocol_id=OEFMessage.protocol_id,
                                             message=OEFSerializer().encode(search_request))
            envelope = self.mailbox1.inbox.get(block=True, timeout=5.0)
            search_result = OEFSerializer().decode(envelope.message)
            assert search_result.get("type") == OEFMessage.Type.SEARCH_RESULT
            assert search_result.get("id") == 2
            assert search_result.get("agents") == [self.crypto1.public_key]

        @classmethod
        def teardown_class(cls):
            """Teardowm the test."""
            cls.mailbox1.disconnect()

    class TestUnregisterService:
        """Tests related to service unregistration functionality."""

        @classmethod
        def setup_class(cls):
            """
            Set the test up.

            Steps:
            - Register a service
            - Check that the registration worked.
            """
            cls.crypto1 = DefaultCrypto()
            cls.mailbox1 = OEFMailBox(cls.crypto1.public_key, oef_addr="127.0.0.1", oef_port=10000)
            cls.mailbox1.connect()

            cls.request_id = 1
            cls.foo_datamodel = DataModel("foo", [Attribute("bar", int, True, "A bar attribute.")])
            cls.desc = Description({"bar": 1}, data_model=cls.foo_datamodel)
            msg = OEFMessage(oef_type=OEFMessage.Type.REGISTER_SERVICE, id=cls.request_id, service_description=cls.desc,
                             service_id="")
            msg_bytes = OEFSerializer().encode(msg)
            cls.mailbox1.outbox.put_message(to=DEFAULT_OEF, sender=cls.crypto1.public_key,
                                            protocol_id=OEFMessage.protocol_id, message=msg_bytes)

            time.sleep(1.0)

            cls.request_id += 1
            search_request = OEFMessage(oef_type=OEFMessage.Type.SEARCH_SERVICES, id=cls.request_id,
                                        query=Query([Constraint("bar", ConstraintType("==", 1))],
                                                    model=cls.foo_datamodel))
            cls.mailbox1.outbox.put_message(to=DEFAULT_OEF, sender=cls.crypto1.public_key,
                                            protocol_id=OEFMessage.protocol_id,
                                            message=OEFSerializer().encode(search_request))
            envelope = cls.mailbox1.inbox.get(block=True, timeout=5.0)
            search_result = OEFSerializer().decode(envelope.message)
            assert search_result.get("type") == OEFMessage.Type.SEARCH_RESULT
            assert search_result.get("id") == cls.request_id
            assert search_result.get("agents") == [cls.crypto1.public_key]

        def test_unregister_service(self):
            """Test that an unregister service request works correctly.

            Steps:
            2. unregister the service
            3. search for that service
            4. assert that no result is found.
            """
            self.request_id += 1
            msg = OEFMessage(oef_type=OEFMessage.Type.UNREGISTER_SERVICE, id=self.request_id,
                             service_description=self.desc, service_id="")
            msg_bytes = OEFSerializer().encode(msg)
            self.mailbox1.outbox.put_message(to=DEFAULT_OEF, sender=self.crypto1.public_key,
                                             protocol_id=OEFMessage.protocol_id, message=msg_bytes)

            time.sleep(1.0)

            self.request_id += 1
            search_request = OEFMessage(oef_type=OEFMessage.Type.SEARCH_SERVICES, id=self.request_id,
                                        query=Query([Constraint("bar", ConstraintType("==", 1))],
                                                    model=self.foo_datamodel))
            self.mailbox1.outbox.put_message(to=DEFAULT_OEF, sender=self.crypto1.public_key,
                                             protocol_id=OEFMessage.protocol_id,
                                             message=OEFSerializer().encode(search_request))

            envelope = self.mailbox1.inbox.get(block=True, timeout=5.0)
            search_result = OEFSerializer().decode(envelope.message)
            assert search_result.get("type") == OEFMessage.Type.SEARCH_RESULT
            assert search_result.get("id") == self.request_id
            assert search_result.get("agents") == []

        @classmethod
        def teardown_class(cls):
            """Teardown the test."""
            cls.mailbox1.disconnect()


class TestFIPA:
    """Test that the FIPA protocol is correctly implemented by the OEF channel."""

    @pytest.fixture(autouse=True)
    def _start_oef_node(self, network_node):
        """Activate the OEF Node fixture."""
        pass

    @classmethod
    def setup_class(cls):
        """Set up the test class."""
        cls.crypto1 = DefaultCrypto()
        cls.crypto2 = DefaultCrypto()
        cls.mailbox1 = OEFMailBox(cls.crypto1.public_key, oef_addr="127.0.0.1", oef_port=10000)
        cls.mailbox2 = OEFMailBox(cls.crypto2.public_key, oef_addr="127.0.0.1", oef_port=10000)
        cls.mailbox1.connect()
        cls.mailbox2.connect()

    def test_cfp(self):
        """Test that a CFP can be sent correctly."""
        cfp_bytes = FIPAMessage(message_id=0, dialogue_id=0, target=0, performative=FIPAMessage.Performative.CFP,
                                query=Query([Constraint('something', ConstraintType('>', 1))]))
        self.mailbox1.outbox.put_message(to=self.crypto2.public_key, sender=self.crypto1.public_key,
                                         protocol_id=FIPAMessage.protocol_id,
                                         message=FIPASerializer().encode(cfp_bytes))
        envelope = self.mailbox2.inbox.get(block=True, timeout=5.0)
        expected_cfp_bytes = FIPASerializer().decode(envelope.message)
        assert expected_cfp_bytes == cfp_bytes

        cfp_none = FIPAMessage(message_id=0, dialogue_id=0, target=0, performative=FIPAMessage.Performative.CFP,
                               query=None)
        self.mailbox1.outbox.put_message(to=self.crypto2.public_key, sender=self.crypto1.public_key,
                                         protocol_id=FIPAMessage.protocol_id, message=FIPASerializer().encode(cfp_none))
        envelope = self.mailbox2.inbox.get(block=True, timeout=5.0)
        expected_cfp_none = FIPASerializer().decode(envelope.message)
        assert expected_cfp_none == cfp_none

    def test_propose(self):
        """Test that a Propose can be sent correctly."""
        propose_empty = FIPAMessage(message_id=0, dialogue_id=0, target=0,
                                    performative=FIPAMessage.Performative.PROPOSE, proposal=[])
        self.mailbox1.outbox.put_message(to=self.crypto2.public_key, sender=self.crypto1.public_key,
                                         protocol_id=FIPAMessage.protocol_id,
                                         message=FIPASerializer().encode(propose_empty))
        envelope = self.mailbox2.inbox.get(block=True, timeout=2.0)
        expected_propose_empty = FIPASerializer().decode(envelope.message)
        assert expected_propose_empty == propose_empty

        propose_descriptions = FIPAMessage(message_id=0,
                                           dialogue_id=0,
                                           target=0,
                                           performative=FIPAMessage.Performative.PROPOSE,
                                           proposal=[Description({"foo": "bar"}, DataModel("foobar", [Attribute("foo", str, True)]))])
        self.mailbox1.outbox.put_message(to=self.crypto2.public_key, sender=self.crypto1.public_key,
                                         protocol_id=FIPAMessage.protocol_id,
                                         message=FIPASerializer().encode(propose_descriptions))
        envelope = self.mailbox2.inbox.get(block=True, timeout=2.0)
        expected_propose_descriptions = FIPASerializer().decode(envelope.message)
        assert expected_propose_descriptions == propose_descriptions

    def test_accept(self):
        """Test that an Accept can be sent correctly."""
        accept = FIPAMessage(message_id=0, dialogue_id=0, target=0, performative=FIPAMessage.Performative.ACCEPT)
        self.mailbox1.outbox.put_message(to=self.crypto2.public_key, sender=self.crypto1.public_key,
                                         protocol_id=FIPAMessage.protocol_id, message=FIPASerializer().encode(accept))
        envelope = self.mailbox2.inbox.get(block=True, timeout=2.0)
        expected_accept = FIPASerializer().decode(envelope.message)
        assert expected_accept == accept

    def test_match_accept(self):
        """Test that a match accept can be sent correctly."""
        # NOTE since the OEF SDK doesn't support the match accept, we have to use a fixed message id!
        match_accept = FIPAMessage(message_id=4, dialogue_id=0, target=3,
                                   performative=FIPAMessage.Performative.MATCH_ACCEPT)
        self.mailbox1.outbox.put_message(to=self.crypto2.public_key, sender=self.crypto1.public_key,
                                         protocol_id=FIPAMessage.protocol_id,
                                         message=FIPASerializer().encode(match_accept))
        envelope = self.mailbox2.inbox.get(block=True, timeout=2.0)
        expected_match_accept = FIPASerializer().decode(envelope.message)
        assert expected_match_accept == match_accept

    def test_decline(self):
        """Test that a Decline can be sent correctly."""
        decline = FIPAMessage(message_id=0, dialogue_id=0, target=0, performative=FIPAMessage.Performative.DECLINE)
        self.mailbox1.outbox.put_message(to=self.crypto2.public_key, sender=self.crypto1.public_key,
                                         protocol_id=FIPAMessage.protocol_id, message=FIPASerializer().encode(decline))
        envelope = self.mailbox2.inbox.get(block=True, timeout=2.0)
        expected_decline = FIPASerializer().decode(envelope.message)
        assert expected_decline == decline

    def test_match_accept_w_address(self):
        """Test that a match accept with address can be sent correctly."""
        match_accept_w_address = FIPAMessage(message_id=0,
                                             dialogue_id=0,
                                             target=0,
                                             performative=FIPAMessage.Performative.MATCH_ACCEPT_W_ADDRESS,
                                             address='my_address')
        self.mailbox1.outbox.put_message(to=self.crypto2.public_key,
                                         sender=self.crypto1.public_key,
                                         protocol_id=FIPAMessage.protocol_id,
                                         message=FIPASerializer().encode(match_accept_w_address))
        envelope = self.mailbox2.inbox.get(block=True, timeout=2.0)
        returned_match_accept_w_address = FIPASerializer().decode(envelope.message)
        assert returned_match_accept_w_address == match_accept_w_address

    def test_accept_w_address(self):
        """Test that an accept with address can be sent correctly."""
        accept_w_address = FIPAMessage(message_id=0,
                                       dialogue_id=0,
                                       target=0,
                                       performative=FIPAMessage.Performative.ACCEPT_W_ADDRESS,
                                       address='my_address')
        self.mailbox1.outbox.put_message(to=self.crypto2.public_key,
                                         sender=self.crypto1.public_key,
                                         protocol_id=FIPAMessage.protocol_id,
                                         message=FIPASerializer().encode(accept_w_address))
        envelope = self.mailbox2.inbox.get(block=True, timeout=2.0)
        returned_accept_w_address = FIPASerializer().decode(envelope.message)
        assert returned_accept_w_address == accept_w_address

    def test_inform(self):
        """Test that an inform can be sent correctly."""
        payload = {'foo': 'bar'}
        json_data = json.dumps(payload)
        inform = FIPAMessage(message_id=0,
                             dialogue_id=0,
                             target=0,
                             performative=FIPAMessage.Performative.INFORM,
                             data=json_data.encode("utf-8"))
        self.mailbox1.outbox.put_message(to=self.crypto2.public_key,
                                         sender=self.crypto1.public_key,
                                         protocol_id=FIPAMessage.protocol_id,
                                         message=FIPASerializer().encode(inform))
        envelope = self.mailbox2.inbox.get(block=True, timeout=2.0)
        returned_inform = FIPASerializer().decode(envelope.message)
        assert returned_inform == inform

    def test_serialisation_fipa(self):
        """Tests a Value Error flag for wrong CFP query."""
        with pytest.raises(ValueError):
            msg = FIPAMessage(
                performative=FIPAMessage.Performative.CFP,
                message_id=0,
                dialogue_id=0,
                destination="publicKey",
<<<<<<< HEAD
                target=1,
                query=None)
            with mock.patch("aea.protocols.fipa.message.FIPAMessage.Performative")\
=======
                target=1)
            with mock.patch("aea.protocols.fipa.message.FIPAMessage.Performative") \
>>>>>>> 9fa6c6fc
                    as mock_performative_enum:
                mock_performative_enum.CFP.value = "unknown"
                assert FIPASerializer().encode(msg), "Raises Value Error"
        with pytest.raises(ValueError):
            msg.set("query", "Hello")
            assert FIPASerializer().encode(msg), "Query type is Supported!"
        with pytest.raises(ValueError):
            cfp_msg = FIPAMessage(message_id=0,
                                  dialogue_id=0,
                                  target=0,
                                  performative=FIPAMessage.Performative.CFP,
                                  query=b"hello")
            cfp_msg.set("query", "hello")
            fipa_msg = fipa_pb2.FIPAMessage()
            fipa_msg.message_id = cfp_msg.get("message_id")
            fipa_msg.dialogue_id = cfp_msg.get("dialogue_id")
            fipa_msg.target = cfp_msg.get("target")
            performative = fipa_pb2.FIPAMessage.CFP()
            fipa_msg.cfp.CopyFrom(performative)
            fipa_bytes = fipa_msg.SerializeToString()
            assert FIPASerializer().decode(fipa_bytes), \
                "The encoded message is a valid FIPA message."
        with pytest.raises(ValueError):
            cfp_msg = FIPAMessage(message_id=0,
                                  dialogue_id=0,
                                  target=0,
                                  performative=FIPAMessage.Performative.CFP,
                                  query=b"hello")
            with mock.patch("aea.protocols.fipa.message.FIPAMessage.Performative") \
                    as mock_performative_enum:
                mock_performative_enum.CFP.value = "unknown"
                fipa_msg = fipa_pb2.FIPAMessage()
                fipa_msg.message_id = cfp_msg.get("message_id")
                fipa_msg.dialogue_id = cfp_msg.get("dialogue_id")
                fipa_msg.target = cfp_msg.get("target")
                performative = fipa_pb2.FIPAMessage.CFP()
                fipa_msg.cfp.CopyFrom(performative)
                fipa_bytes = fipa_msg.SerializeToString()
                assert FIPASerializer().decode(fipa_bytes), \
                    "The encoded message is a FIPA message"

    def test_on_oef_error(self):
        """Test the oef error."""
        wallet = Wallet({'default': None})
        in_queue = Queue()
        core = AsyncioCore(logger=logger)
        my_channel = OEFChannel(public_key=wallet.public_keys['default'], oef_addr="127.0.0.1", core=core,
                                oef_port=10000, in_queue=in_queue)

        with pytest.raises(ValueError):
            my_channel.on_propose(msg_id=0, dialogue_id=0, origin="me", target=1, b_proposals="hello")

        my_channel.on_oef_error(answer_id=0, operation=OEFErrorOperation.SEARCH_AGENTS)
        envelope = in_queue.get_nowait()
        dec_msg = OEFSerializer().decode(envelope.message)
        assert dec_msg.get("type") is OEFMessage.Type.OEF_ERROR, "It should be an error message"

    def test_on_dialogue_error(self):
        """Test the dialogue error."""
        wallet = Wallet({'default': None})
        in_queue = Queue()
        core = AsyncioCore(logger=logger)
        my_channel = OEFChannel(public_key=wallet.public_keys['default'], oef_addr="127.0.0.1", core=core,
                                oef_port=10000, in_queue=in_queue)

        my_channel.on_dialogue_error(answer_id=0, dialogue_id=0, origin="me")
        envelope = in_queue.get_nowait()
        dec_msg = OEFSerializer().decode(envelope.message)
        assert dec_msg.get("type") is OEFMessage.Type.DIALOGUE_ERROR, "It should be a dialogue error"

    def test_send(self):
        """Test the send method."""
        envelope = Envelope(to="mailbox", sender="me", protocol_id="tac", message=b'Hello')
        self.mailbox1.send(envelope)
        self.mailbox1.inbox.get(block=True, timeout=5.0)

        envelope = Envelope(to="mailbox", sender="me", protocol_id="unknown", message=b'Hello')
        self.mailbox1.send(envelope)

    def test_oef_mail_box(self):
        """Test the mail stats."""
        assert self.mailbox1.mail_stats.search_count == 0

    def test_send_oef_message(self):
        """Test the send oef message."""
        wallet = Wallet({'default': None})
        in_queue = Queue()
        core = AsyncioCore(logger=logger)
        my_channel = OEFChannel(public_key=wallet.public_keys['default'], oef_addr="127.0.0.1", core=core,
                                oef_port=10000, in_queue=in_queue)

        msg = OEFMessage(oef_type=OEFMessage.Type.OEF_ERROR, id=0,
                         operation=OEFMessage.OEFErrorOperation.SEARCH_AGENTS)
        msg_bytes = OEFSerializer().encode(msg)
        envelope = Envelope(to=DEFAULT_OEF, sender="me", protocol_id=OEFMessage.protocol_id, message=msg_bytes)
        with pytest.raises(ValueError):
            my_channel.send_oef_message(envelope)

        data_model = DataModel("foobar", attributes=[])
        query = Query(constraints=[], model=data_model)

        msg = OEFMessage(oef_type=OEFMessage.Type.SEARCH_AGENTS, id=0, query=query)
        msg_bytes = OEFSerializer().encode(msg)
        envelope = Envelope(to="mailbox2", sender="mailbox1", protocol_id=OEFMessage.protocol_id, message=msg_bytes)
        my_channel.conn = OEFConnection(public_key="pk", oef_addr="192.0.0.1")
        my_channel.send_oef_message(envelope)

    @classmethod
    def teardown_class(cls):
        """Teardown the test."""
        cls.mailbox1.disconnect()
        cls.mailbox2.disconnect()


class TestOefConnection:
    """Tests the con.is_established property."""

    @pytest.fixture(autouse=True)
    def _start_oef_node(self, network_node):
        """Start an oef node."""

    def test_oef_connect(self):
        """Test the OEFConnection."""
        con = OEFConnection(public_key="pk", oef_addr="192.0.0.1")
        assert not con.is_established
        with pytest.raises(ConnectionError):
            con.connect()

    def test_oef_from_config(self):
        """Test the Connection from config File."""
        con = OEFConnection.from_config(public_key="pk", connection_configuration=ConnectionConfig())
        assert not con.is_established, "We are connected..."


class TestOefConstraint:
    """Tests oef_constraint expressions."""

    @classmethod
    def setup_class(cls):
        """
        Set the test up.

        Steps:
        - Register a service
        - Check that the registration worked.
        """
        cls.obj_transaltor = OEFObjectTranslator()

    def test_oef_constraint_types(self):
        """Test the constraint types of the OEF."""
        with pytest.raises(ValueError):
            m_constraint = self.obj_transaltor.from_oef_constraint_type(ConstraintType(ConstraintTypes.EQUAL, "=="))
            eq = self.obj_transaltor.to_oef_constraint_type(m_constraint)
            assert eq.value == "=="

        m_constraint = ConstraintType(ConstraintTypes.NOT_EQUAL, "!=")
        neq = self.obj_transaltor.to_oef_constraint_type(m_constraint)
        m_constr = self.obj_transaltor.from_oef_constraint_type(neq)
        assert m_constraint == m_constr
        assert neq.value == "!="
        m_constraint = ConstraintType(ConstraintTypes.LESS_THAN, "<")
        lt = self.obj_transaltor.to_oef_constraint_type(m_constraint)
        m_constr = self.obj_transaltor.from_oef_constraint_type(lt)
        assert m_constraint == m_constr
        assert lt.value == "<"
        m_constraint = ConstraintType(ConstraintTypes.LESS_THAN_EQ, "<=")
        lt_eq = self.obj_transaltor.to_oef_constraint_type(m_constraint)
        m_constr = self.obj_transaltor.from_oef_constraint_type(lt_eq)
        assert m_constraint == m_constr
        assert lt_eq.value == "<="
        m_constraint = ConstraintType(ConstraintTypes.GREATER_THAN, ">")
        gt = self.obj_transaltor.to_oef_constraint_type(m_constraint)
        m_constr = self.obj_transaltor.from_oef_constraint_type(gt)
        assert m_constraint == m_constr
        assert gt.value == ">"
        m_constraint = ConstraintType(ConstraintTypes.GREATER_THAN_EQ, ">=")
        gt_eq = self.obj_transaltor.to_oef_constraint_type(m_constraint)
        m_constr = self.obj_transaltor.from_oef_constraint_type(gt_eq)
        assert m_constraint == m_constr
        assert gt_eq.value == ">="
        m_constraint = ConstraintType("within", (-10.0, 10.0))
        with_in = self.obj_transaltor.to_oef_constraint_type(m_constraint)
        m_constr = self.obj_transaltor.from_oef_constraint_type(with_in)
        assert m_constraint == m_constr
        assert with_in._value[0] <= 10 <= with_in._value[1]
        m_constraint = ConstraintType("in", [1, 2, 3])
        in_set = self.obj_transaltor.to_oef_constraint_type(m_constraint)
        m_constr = self.obj_transaltor.from_oef_constraint_type(in_set)
        assert m_constraint == m_constr
        assert 2 in in_set._value
        m_constraint = ConstraintType("not_in", {"C", "Java", "Python"})
        not_in = self.obj_transaltor.to_oef_constraint_type(m_constraint)
        m_constr = self.obj_transaltor.from_oef_constraint_type(not_in)
        assert m_constraint == m_constr
        assert "C++" not in not_in._value

        with pytest.raises(ValueError):
            m_constraint = ConstraintType(ConstraintTypes.EQUAL, "foo")
            with mock.patch.object(m_constraint, "type", return_value="unknown_constraint_type"):
                eq = self.obj_transaltor.to_oef_constraint_type(m_constraint)

        with pytest.raises(ValueError):
            self.obj_transaltor.from_oef_constraint_expr(oef_constraint_expr=cast(ConstraintExpr, DummyConstrainExpr()))

    def test_oef_constraint_expr(self):
        """Test the value error of constraint type."""
        with pytest.raises(ValueError):
            self.obj_transaltor.to_oef_constraint_expr(constraint_expr=cast(ConstraintExpr, DummyConstrainExpr()))

    @classmethod
    def teardown_class(cls):
        """Teardown the test."""
        pass


class DummyConstrainExpr(ConstraintExpr):
    """This class is used to represent a constraint expression."""

    def check(self, description: Description) -> bool:
        """
        Check if a description satisfies the constraint expression.

        :param description: the description to check.
        :return: ``True`` if the description satisfy the constraint expression, ``False`` otherwise.
        """
        pass

    def is_valid(self, data_model: DataModel) -> bool:
        """
        Check whether a constraint expression is valid wrt a data model. Specifically, check the following conditions.

        - If all the attributes referenced by the constraints are correctly associated with the Data Model attributes.

        :param data_model: the data model used to check the validity of the constraint expression.
        :return: ``True`` if the constraint expression is valid wrt the data model, ``False`` otherwise.
        """
        pass

    def _check_validity(self) -> None:
        """Check whether a Constraint Expression satisfies some basic requirements.

        E.g. an :class:`~oef.query.And` expression must have at least 2 subexpressions.
        :return ``None``
        :raises ValueError: if the object does not satisfy some requirements.
        """
        return

    @property
    def _node(self):
        pass<|MERGE_RESOLUTION|>--- conflicted
+++ resolved
@@ -30,17 +30,12 @@
 from oef.messages import OEFErrorOperation
 from oef.query import ConstraintExpr
 
-<<<<<<< HEAD
-from aea.connections.oef.connection import OEFMailBox
-from aea.crypto.default import DefaultCrypto
-=======
 from aea.configurations.base import ConnectionConfig
 from aea.connections.oef.connection import OEFMailBox, OEFConnection, OEFChannel
 from aea.connections.oef.connection import OEFObjectTranslator
-from aea.crypto.base import DefaultCrypto
+from aea.crypto.default import DefaultCrypto
 from aea.crypto.wallet import Wallet
 from aea.mail.base import Envelope
->>>>>>> 9fa6c6fc
 from aea.protocols.default.message import DefaultMessage
 from aea.protocols.default.serialization import DefaultSerializer
 from aea.protocols.fipa import fipa_pb2
@@ -410,14 +405,9 @@
                 message_id=0,
                 dialogue_id=0,
                 destination="publicKey",
-<<<<<<< HEAD
                 target=1,
                 query=None)
             with mock.patch("aea.protocols.fipa.message.FIPAMessage.Performative")\
-=======
-                target=1)
-            with mock.patch("aea.protocols.fipa.message.FIPAMessage.Performative") \
->>>>>>> 9fa6c6fc
                     as mock_performative_enum:
                 mock_performative_enum.CFP.value = "unknown"
                 assert FIPASerializer().encode(msg), "Raises Value Error"
