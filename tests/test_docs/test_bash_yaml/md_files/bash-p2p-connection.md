``` bash
aea create my_genesis_aea
cd my_genesis_aea
aea add connection fetchai/p2p_libp2p:0.2.0
aea config set agent.default_connection fetchai/p2p_libp2p:0.2.0
aea run --connections fetchai/p2p_libp2p:0.2.0
```
``` bash
aea create my_other_aea
cd my_other_aea
aea add connection fetchai/p2p_libp2p:0.2.0
aea config set agent.default_connection fetchai/p2p_libp2p:0.2.0
```
``` bash
aea run --connections fetchai/p2p_libp2p:0.2.0
```
``` bash
aea fetch fetchai/weather_station:0.5.0
aea fetch fetchai/weather_client:0.5.0
```
``` bash
aea add connection fetchai/p2p_libp2p:0.2.0
aea config set agent.default_connection fetchai/p2p_libp2p:0.2.0
``` bash
python scripts/oef/launch.py -c ./scripts/oef/launch_config.json
```
``` bash
aea run --connections "fetchai/p2p_libp2p:0.2.0,fetchai/oef:0.4.0"
```
``` bash
My libp2p addresses: ...
```
``` bash
aea generate-key fetchai
aea add-key fetchai fet_private_key.txt
```
``` bash
aea generate-wealth fetchai
```
``` bash
aea run --connections "fetchai/p2p_libp2p:0.2.0,fetchai/oef:0.4.0"
```
``` yaml
config:
  libp2p_entry_peers: MULTI_ADDRESSES
  libp2p_host: 0.0.0.0
  libp2p_log_file: libp2p_node.log
  libp2p_port: 9001
```
``` yaml
config:
  libp2p_entry_peers: MULTI_ADDRESSES
  libp2p_host: 0.0.0.0
  libp2p_log_file: libp2p_node.log
  libp2p_port: 9001
```
``` yaml
default_routing:
  ? "fetchai/oef_search:0.1.0"
<<<<<<< HEAD
  : "fetchai/oef:0.3.0"
```
```yaml
/dns4/agents-p2p-dht.sandbox.fetch-ai.com/tcp/9000/p2p/16Uiu2HAkw1ypeQYQbRFV5hKUxGRHocwU5ohmVmCnyJNg36tnPFdx
/dns4/agents-p2p-dht.sandbox.fetch-ai.com/tcp/9001/p2p/16Uiu2HAmVWnopQAqq4pniYLw44VRvYxBUoRHqjz1Hh2SoCyjbyRW
/dns4/agents-p2p-dht.sandbox.fetch-ai.com/tcp/9002/p2p/16Uiu2HAmNJ8ZPRaXgYjhFf8xo8RBTX8YoUU5kzTW7Z4E5J3x9L1t
```
``` yaml
config:
  libp2p_entry_peers: [/dns4/agents-p2p-dht.sandbox.fetch-ai.com/tcp/9000/p2p/16Uiu2HAkw1ypeQYQbRFV5hKUxGRHocwU5ohmVmCnyJNg36tnPFdx, /dns4/agents-p2p-dht.sandbox.fetch-ai.com/tcp/9001/p2p/16Uiu2HAmVWnopQAqq4pniYLw44VRvYxBUoRHqjz1Hh2SoCyjbyRW, /dns4/agents-p2p-dht.sandbox.fetch-ai.com/tcp/9002/p2p/16Uiu2HAmNJ8ZPRaXgYjhFf8xo8RBTX8YoUU5kzTW7Z4E5J3x9L1t]
  libp2p_host: 0.0.0.0
  libp2p_log_file: libp2p_node.log
  libp2p_port: 9001
=======
  : "fetchai/oef:0.4.0"
>>>>>>> 93fbbe21
```<|MERGE_RESOLUTION|>--- conflicted
+++ resolved
@@ -56,9 +56,8 @@
 ```
 ``` yaml
 default_routing:
-  ? "fetchai/oef_search:0.1.0"
-<<<<<<< HEAD
-  : "fetchai/oef:0.3.0"
+  ? "fetchai/oef_search:0.2.0"
+  : "fetchai/oef:0.4.0"
 ```
 ```yaml
 /dns4/agents-p2p-dht.sandbox.fetch-ai.com/tcp/9000/p2p/16Uiu2HAkw1ypeQYQbRFV5hKUxGRHocwU5ohmVmCnyJNg36tnPFdx
@@ -71,7 +70,4 @@
   libp2p_host: 0.0.0.0
   libp2p_log_file: libp2p_node.log
   libp2p_port: 9001
-=======
-  : "fetchai/oef:0.4.0"
->>>>>>> 93fbbe21
 ```