# -*- coding: utf-8 -*-
# ------------------------------------------------------------------------------
#
#   Copyright 2018-2019 Fetch.AI Limited
#
#   Licensed under the Apache License, Version 2.0 (the "License");
#   you may not use this file except in compliance with the License.
#   You may obtain a copy of the License at
#
#       http://www.apache.org/licenses/LICENSE-2.0
#
#   Unless required by applicable law or agreed to in writing, software
#   distributed under the License is distributed on an "AS IS" BASIS,
#   WITHOUT WARRANTIES OR CONDITIONS OF ANY KIND, either express or implied.
#   See the License for the specific language governing permissions and
#   limitations under the License.
#
# ------------------------------------------------------------------------------

"""This module contains the tests for the orm-integration.md guide."""
<<<<<<< HEAD
import logging
import os
import time
=======

>>>>>>> 14da7fd0
from pathlib import Path

import mistune

import pytest

import yaml

<<<<<<< HEAD
from aea.crypto.fetchai import FETCHAI
from aea.helpers.base import sigint_crossplatform
from aea.test_tools.decorators import skip_test_ci
from aea.test_tools.generic import force_set_config
from aea.test_tools.test_cases import AEAWithOefTestCase
=======
from aea.test_tools.test_cases import AEATestCaseMany, UseOef
>>>>>>> 14da7fd0

from ...conftest import ROOT_DIR

seller_strategy_replacement = """models:
  dialogues:
    args: {}
    class_name: Dialogues
  strategy:
    class_name: Strategy
    args:
      total_price: 10
      seller_tx_fee: 0
      currency_id: 'FET'
      ledger_id: 'fetchai'
      is_ledger_tx: True
      has_data_source: True
      data_for_sale: {}
      search_schema:
        attribute_one:
          name: country
          type: str
          is_required: True
        attribute_two:
          name: city
          type: str
          is_required: True
      search_data:
        country: UK
        city: Cambridge
dependencies:
  SQLAlchemy: {}"""

buyer_strategy_replacement = """models:
  dialogues:
    args: {}
    class_name: Dialogues
  strategy:
    class_name: Strategy
    args:
      max_price: 40
      max_buyer_tx_fee: 100
      currency_id: 'FET'
      ledger_id: 'fetchai'
      is_ledger_tx: True
      search_query:
        search_term: country
        search_value: UK
        constraint_type: '=='
ledgers: ['fetchai']"""


ORM_SELLER_STRATEGY_PATH = Path(
    ROOT_DIR, "tests", "test_docs", "test_orm_integration", "orm_seller_strategy.py"
)


class TestOrmIntegrationDocs(AEATestCaseMany, UseOef):
    """This class contains the tests for the orm-integration.md guide."""

    def test_orm_integration_docs_example(self):
        """Run the weather skills sequence."""
        seller_aea_name = "my_seller_aea"
        buyer_aea_name = "my_buyer_aea"
        self.create_agents(seller_aea_name, buyer_aea_name)

        ledger_apis = {"fetchai": {"network": "testnet"}}

        # Setup seller
        self.set_agent_context(seller_aea_name)
        self.add_item("connection", "fetchai/oef:0.2.0")
        self.add_item("skill", "fetchai/generic_seller:0.3.0")
        self.set_config("agent.default_connection", "fetchai/oef:0.2.0")
        self.force_set_config("agent.ledger_apis", ledger_apis)
        seller_skill_config_replacement = yaml.safe_load(seller_strategy_replacement)
        self.force_set_config(
            "vendor.fetchai.skills.generic_seller.models",
            seller_skill_config_replacement["models"],
        )
        self.run_install()

        # Setup Buyer
        self.set_agent_context(buyer_aea_name)
        self.add_item("connection", "fetchai/oef:0.2.0")
        self.add_item("skill", "fetchai/generic_buyer:0.2.0")
        self.set_config("agent.default_connection", "fetchai/oef:0.2.0")
        self.force_set_config("agent.ledger_apis", ledger_apis)
        buyer_skill_config_replacement = yaml.safe_load(buyer_strategy_replacement)
        self.force_set_config(
            "vendor.fetchai.skills.generic_buyer.models",
            buyer_skill_config_replacement["models"],
        )

        self.run_install()

        # Generate and add private keys
        self.generate_private_key()
        self.add_private_key()

        # Add some funds to the buyer
        self.generate_wealth()

        # Replace the seller strategy
        seller_stategy_path = Path(
            seller_aea_name,
            "vendor",
            "fetchai",
            "skills",
            "generic_seller",
            "strategy.py",
        )
        self.replace_file_content(seller_stategy_path, ORM_SELLER_STRATEGY_PATH)
        self.run_cli_command(
            "fingerprint",
            "skill",
            "fetchai/generic_seller:0.1.0",
            cwd=str(Path(seller_aea_name, "vendor", "fetchai")),
        )

        # Fire the sub-processes and the threads.
<<<<<<< HEAD
        os.chdir(seller_aea_dir_path)
        self.run_install()
        process_one = self.run_agent("--connections", "fetchai/oef:0.2.0")

        os.chdir(buyer_aea_dir_path)
        process_two = self.run_agent("--connections", "fetchai/oef:0.2.0")

        self.start_tty_read_thread(process_one)
        self.start_error_read_thread(process_one)
        self.start_tty_read_thread(process_two)
        self.start_error_read_thread(process_two)

        time.sleep(30)
        sigint_crossplatform(process_one)
        sigint_crossplatform(process_two)

        process_one.wait(timeout=10)
        process_two.wait(timeout=10)

        assert process_one.returncode == 0
        assert process_two.returncode == 0
=======
        self.set_agent_context(seller_aea_name)
        seller_aea_process = self.run_agent("--connections", "fetchai/oef:0.2.0")

        self.set_agent_context(buyer_aea_name)
        buyer_aea_process = self.run_agent("--connections", "fetchai/oef:0.2.0")

        # TODO: finish test
        check_strings = (
            "updating generic seller services on OEF service directory.",
            "unregistering generic seller services from OEF service directory.",
            "received CFP from sender=",
            "sending sender=",
        )
        missing_strings = self.missing_from_output(
            seller_aea_process, check_strings, is_terminating=False
        )
        assert (
            missing_strings == []
        ), "Strings {} didn't appear in seller_aea output.".format(missing_strings)

        check_strings = (
            "found agents=",
            "sending CFP to agent=",
            "received proposal=",
            "declining the proposal from sender=",
        )
        missing_strings = self.missing_from_output(
            buyer_aea_process, check_strings, is_terminating=False
        )
        assert (
            missing_strings == []
        ), "Strings {} didn't appear in buyer_aea output.".format(missing_strings)

        self.terminate_agents(seller_aea_process, buyer_aea_process)
        assert (
            self.is_successfully_terminated()
        ), "Agents weren't successfully terminated."
>>>>>>> 14da7fd0


def test_strategy_consistency():
    """
    Test that the seller strategy specified in the documentation
    is the same we use in the tests.
    """
    markdown_parser = mistune.create_markdown(renderer=mistune.AstRenderer())

    skill_doc_file = Path(ROOT_DIR, "docs", "orm-integration.md")
    doc = markdown_parser(skill_doc_file.read_text())
    # get only code blocks
    code_blocks = list(filter(lambda x: x["type"] == "block_code", doc))
    python_code_blocks = list(
        filter(
            lambda x: x["info"] is not None and x["info"].strip() == "python",
            code_blocks,
        )
    )

    strategy_file_content = ORM_SELLER_STRATEGY_PATH.read_text()
    for python_code_block in python_code_blocks:
        if not python_code_block["text"] in strategy_file_content:
            pytest.fail(
                "Code block not present in strategy file:\n{}".format(
                    python_code_block["text"]
                )
            )<|MERGE_RESOLUTION|>--- conflicted
+++ resolved
@@ -18,13 +18,6 @@
 # ------------------------------------------------------------------------------
 
 """This module contains the tests for the orm-integration.md guide."""
-<<<<<<< HEAD
-import logging
-import os
-import time
-=======
-
->>>>>>> 14da7fd0
 from pathlib import Path
 
 import mistune
@@ -33,15 +26,7 @@
 
 import yaml
 
-<<<<<<< HEAD
-from aea.crypto.fetchai import FETCHAI
-from aea.helpers.base import sigint_crossplatform
-from aea.test_tools.decorators import skip_test_ci
-from aea.test_tools.generic import force_set_config
-from aea.test_tools.test_cases import AEAWithOefTestCase
-=======
 from aea.test_tools.test_cases import AEATestCaseMany, UseOef
->>>>>>> 14da7fd0
 
 from ...conftest import ROOT_DIR
 
@@ -161,29 +146,6 @@
         )
 
         # Fire the sub-processes and the threads.
-<<<<<<< HEAD
-        os.chdir(seller_aea_dir_path)
-        self.run_install()
-        process_one = self.run_agent("--connections", "fetchai/oef:0.2.0")
-
-        os.chdir(buyer_aea_dir_path)
-        process_two = self.run_agent("--connections", "fetchai/oef:0.2.0")
-
-        self.start_tty_read_thread(process_one)
-        self.start_error_read_thread(process_one)
-        self.start_tty_read_thread(process_two)
-        self.start_error_read_thread(process_two)
-
-        time.sleep(30)
-        sigint_crossplatform(process_one)
-        sigint_crossplatform(process_two)
-
-        process_one.wait(timeout=10)
-        process_two.wait(timeout=10)
-
-        assert process_one.returncode == 0
-        assert process_two.returncode == 0
-=======
         self.set_agent_context(seller_aea_name)
         seller_aea_process = self.run_agent("--connections", "fetchai/oef:0.2.0")
 
@@ -221,7 +183,6 @@
         assert (
             self.is_successfully_terminated()
         ), "Agents weren't successfully terminated."
->>>>>>> 14da7fd0
 
 
 def test_strategy_consistency():
