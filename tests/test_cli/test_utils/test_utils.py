# -*- coding: utf-8 -*-
# ------------------------------------------------------------------------------
#
#   Copyright 2018-2019 Fetch.AI Limited
#
#   Licensed under the Apache License, Version 2.0 (the "License");
#   you may not use this file except in compliance with the License.
#   You may obtain a copy of the License at
#
#       http://www.apache.org/licenses/LICENSE-2.0
#
#   Unless required by applicable law or agreed to in writing, software
#   distributed under the License is distributed on an "AS IS" BASIS,
#   WITHOUT WARRANTIES OR CONDITIONS OF ANY KIND, either express or implied.
#   See the License for the specific language governing permissions and
#   limitations under the License.
#
# ------------------------------------------------------------------------------
"""This test module contains the tests for aea.cli.utils module."""

from builtins import FileNotFoundError
from typing import cast
from unittest import TestCase, mock

import pytest
from click import BadParameter, ClickException
from jsonschema import ValidationError
from yaml import YAMLError

from aea.cli.utils.click_utils import PublicIdParameter
from aea.cli.utils.config import (
    _init_cli_config,
    get_or_create_cli_config,
    update_cli_config,
)
from aea.cli.utils.context import Context
from aea.cli.utils.decorators import _validate_config_consistency, clean_after
from aea.cli.utils.formatting import format_items
from aea.cli.utils.generic import is_readme_present
from aea.cli.utils.package_utils import (
    find_item_in_distribution,
    find_item_locally,
    get_package_path_unified,
    get_wallet_from_context,
<<<<<<< HEAD
=======
    is_distributed_item,
>>>>>>> 375c8e9b
    is_fingerprint_correct,
    is_item_present_unified,
    try_get_balance,
    try_get_item_source_path,
    try_get_item_target_path,
    validate_author_name,
    validate_package_name,
)
from aea.configurations.base import PublicId
from aea.configurations.constants import (
    DEFAULT_CONNECTION,
    DEFAULT_PROTOCOL,
    DEFAULT_SKILL,
    SIGNING_PROTOCOL,
    STATE_UPDATE_PROTOCOL,
)
from aea.crypto.wallet import Wallet
from aea.helpers.base import cd
from aea.test_tools.test_cases import AEATestCaseEmpty

from tests.conftest import FETCHAI
from tests.test_cli.tools_for_testing import (
    ConfigLoaderMock,
    ContextMock,
    PublicIdMock,
    StopTest,
    raise_stoptest,
)


AUTHOR = "author"


class FormatItemsTestCase(TestCase):
    """Test case for format_items method."""

    def testformat_items_positive(self):
        """Test format_items positive result."""
        items = [
            {
                "public_id": "author/name:version",
                "name": "obj-name",
                "description": "Some description",
                "author": "author",
                "version": "1.0",
            }
        ]
        result = format_items(items)
        expected_result = (
            "------------------------------\n"
            "Public ID: author/name:version\n"
            "Name: obj-name\n"
            "Description: Some description\n"
            "Author: author\n"
            "Version: 1.0\n"
            "------------------------------\n"
        )
        self.assertEqual(result, expected_result)


@mock.patch("aea.cli.utils.package_utils.os.path.join", return_value="some-path")
class TryGetItemSourcePathTestCase(TestCase):
    """Test case for try_get_item_source_path method."""

    @mock.patch("aea.cli.utils.package_utils.os.path.exists", return_value=True)
    def test_get_item_source_path_positive(self, exists_mock, join_mock):
        """Test for get_item_source_path positive result."""
        result = try_get_item_source_path("cwd", AUTHOR, "skills", "skill-name")
        expected_result = "some-path"
        self.assertEqual(result, expected_result)
        join_mock.assert_called_once_with("cwd", AUTHOR, "skills", "skill-name")
        exists_mock.assert_called_once_with("some-path")

        result = try_get_item_source_path("cwd", None, "skills", "skill-name")
        self.assertEqual(result, expected_result)

    @mock.patch("aea.cli.utils.package_utils.os.path.exists", return_value=False)
    def test_get_item_source_path_not_exists(self, exists_mock, join_mock):
        """Test for get_item_source_path item already exists."""
        with self.assertRaises(ClickException):
            try_get_item_source_path("cwd", AUTHOR, "skills", "skill-name")


@mock.patch("aea.cli.utils.package_utils.os.path.join", return_value="some-path")
class TryGetItemTargetPathTestCase(TestCase):
    """Test case for try_get_item_target_path method."""

    @mock.patch("aea.cli.utils.package_utils.os.path.exists", return_value=False)
    def test_get_item_target_path_positive(self, exists_mock, join_mock):
        """Test for get_item_source_path positive result."""
        result = try_get_item_target_path("packages", AUTHOR, "skills", "skill-name")
        expected_result = "some-path"
        self.assertEqual(result, expected_result)
        join_mock.assert_called_once_with("packages", AUTHOR, "skills", "skill-name")
        exists_mock.assert_called_once_with("some-path")

    @mock.patch("aea.cli.utils.package_utils.os.path.exists", return_value=True)
    def test_get_item_target_path_already_exists(self, exists_mock, join_mock):
        """Test for get_item_target_path item already exists."""
        with self.assertRaises(ClickException):
            try_get_item_target_path("skills", AUTHOR, "skill-name", "packages_path")


class PublicIdParameterTestCase(TestCase):
    """Test case for PublicIdParameter class."""

    def test_get_metavar_positive(self):
        """Test for get_metavar positive result."""
        result = PublicIdParameter.get_metavar("obj", "param")
        expected_result = "PUBLIC_ID"
        self.assertEqual(result, expected_result)


@mock.patch("aea.cli.utils.config.os.path.dirname", return_value="dir-name")
@mock.patch("aea.cli.utils.config.os.path.exists", return_value=False)
@mock.patch("aea.cli.utils.config.os.makedirs")
@mock.patch("builtins.open")
class InitConfigFolderTestCase(TestCase):
    """Test case for _init_cli_config method."""

    def test_init_cli_config_positive(
        self, open_mock, makedirs_mock, exists_mock, dirname_mock
    ):
        """Test for _init_cli_config method positive result."""
        _init_cli_config()
        dirname_mock.assert_called_once()
        exists_mock.assert_called_once_with("dir-name")
        makedirs_mock.assert_called_once_with("dir-name")


@mock.patch("aea.cli.utils.config.get_or_create_cli_config")
@mock.patch("aea.cli.utils.generic.yaml.dump")
@mock.patch("builtins.open", mock.mock_open())
class UpdateCLIConfigTestCase(TestCase):
    """Test case for update_cli_config method."""

    def testupdate_cli_config_positive(self, dump_mock, icf_mock):
        """Test for update_cli_config method positive result."""
        update_cli_config({"some": "config"})
        icf_mock.assert_called_once()
        dump_mock.assert_called_once()


def _raise_yamlerror(*args):
    raise YAMLError()


def _raise_file_not_found_error(*args):
    raise FileNotFoundError()


@mock.patch("builtins.open", mock.mock_open())
class GetOrCreateCLIConfigTestCase(TestCase):
    """Test case for read_cli_config method."""

    @mock.patch(
        "aea.cli.utils.generic.yaml.safe_load", return_value={"correct": "output"}
    )
    def testget_or_create_cli_config_positive(self, safe_load_mock):
        """Test for get_or_create_cli_config method positive result."""
        result = get_or_create_cli_config()
        expected_result = {"correct": "output"}
        self.assertEqual(result, expected_result)
        safe_load_mock.assert_called_once()

    @mock.patch("aea.cli.utils.generic.yaml.safe_load", _raise_yamlerror)
    def testget_or_create_cli_config_bad_yaml(self):
        """Test for rget_or_create_cli_config method bad yaml behavior."""
        with self.assertRaises(ClickException):
            get_or_create_cli_config()


class CleanAfterTestCase(TestCase):
    """Test case for clean_after decorator method."""

    @mock.patch("aea.cli.utils.decorators.os.path.exists", return_value=True)
    @mock.patch("aea.cli.utils.decorators._cast_ctx", lambda x: x)
    @mock.patch("aea.cli.utils.decorators.shutil.rmtree")
    def test_clean_after_positive(self, rmtree_mock, *mocks):
        """Test clean_after decorator method for positive result."""

        @clean_after
        def func(click_context):
            ctx = cast(Context, click_context.obj)
            ctx.clean_paths.append("clean/path")
            raise ClickException("Message")

        with self.assertRaises(ClickException):
            func(ContextMock())
            rmtree_mock.assert_called_once_with("clean/path")


@mock.patch("aea.cli.utils.package_utils.click.echo", raise_stoptest)
class ValidateAuthorNameTestCase(TestCase):
    """Test case for validate_author_name method."""

    @mock.patch(
        "aea.cli.utils.package_utils.click.prompt", return_value="correct_author"
    )
    def test_validate_author_name_positive(self, prompt_mock):
        """Test validate_author_name for positive result."""
        author = "valid_author"
        result = validate_author_name(author=author)
        self.assertEqual(result, author)

        result = validate_author_name()
        self.assertEqual(result, "correct_author")
        prompt_mock.assert_called_once()

    @mock.patch(
        "aea.cli.utils.package_utils.click.prompt", return_value="inv@l1d_@uth&r"
    )
    def test_validate_author_name_negative(self, prompt_mock):
        """Test validate_author_name for negative result."""
        with self.assertRaises(StopTest):
            validate_author_name()

        prompt_mock.return_value = "skills"
        with self.assertRaises(StopTest):
            validate_author_name()


class ValidatePackageNameTestCase(TestCase):
    """Test case for validate_package_name method."""

    def test_validate_package_name_positive(self):
        """Test validate_package_name for positive result."""
        validate_package_name("correct_name")

    def test_validate_package_name_negative(self):
        """Test validate_package_name for negative result."""
        with self.assertRaises(BadParameter):
            validate_package_name("incorrect-name")


def _raise_validation_error(*args, **kwargs):
    raise ValidationError("Message.")


class FindItemLocallyTestCase(TestCase):
    """Test case for find_item_locally method."""

    @mock.patch("aea.cli.utils.package_utils.Path.exists", return_value=True)
    @mock.patch(
        "aea.cli.utils.package_utils.ConfigLoader.from_configuration_type",
        _raise_validation_error,
    )
    def test_find_item_locally_bad_config(self, *mocks):
        """Test find_item_locally for bad config result."""
        public_id = PublicIdMock.from_str("fetchai/echo:0.9.0")
        with self.assertRaises(ClickException) as cm:
            find_item_locally(ContextMock(), "skill", public_id)

        self.assertIn("configuration file not valid", cm.exception.message)

    @mock.patch("aea.cli.utils.package_utils.Path.exists", return_value=True)
    @mock.patch("aea.cli.utils.package_utils.Path.open", mock.mock_open())
    @mock.patch(
        "aea.cli.utils.package_utils.ConfigLoader.from_configuration_type",
        return_value=ConfigLoaderMock(),
    )
    def test_find_item_locally_cant_find(self, from_conftype_mock, *mocks):
        """Test find_item_locally for can't find result."""
        public_id = PublicIdMock.from_str("fetchai/echo:0.9.0")
        with self.assertRaises(ClickException) as cm:
            find_item_locally(ContextMock(), "skill", public_id)

        self.assertEqual(
            cm.exception.message, "Cannot find skill with author and version specified."
        )


class FindItemInDistributionTestCase(TestCase):
    """Test case for find_item_in_distribution method."""

    @mock.patch("aea.cli.utils.package_utils.Path.exists", return_value=True)
    @mock.patch(
        "aea.cli.utils.package_utils.ConfigLoader.from_configuration_type",
        _raise_validation_error,
    )
    def testfind_item_in_distribution_bad_config(self, *mocks):
        """Test find_item_in_distribution for bad config result."""
        public_id = PublicIdMock.from_str("fetchai/echo:0.9.0")
        with self.assertRaises(ClickException) as cm:
            find_item_in_distribution(ContextMock(), "skill", public_id)

        self.assertIn("configuration file not valid", cm.exception.message)

    @mock.patch("aea.cli.utils.package_utils.Path.exists", return_value=False)
    def testfind_item_in_distribution_not_found(self, *mocks):
        """Test find_item_in_distribution for not found result."""
        public_id = PublicIdMock.from_str("fetchai/echo:0.9.0")
        with self.assertRaises(ClickException) as cm:
            find_item_in_distribution(ContextMock(), "skill", public_id)

        self.assertIn("Cannot find skill", cm.exception.message)

    @mock.patch("aea.cli.utils.package_utils.Path.exists", return_value=True)
    @mock.patch("aea.cli.utils.package_utils.Path.open", mock.mock_open())
    @mock.patch(
        "aea.cli.utils.package_utils.ConfigLoader.from_configuration_type",
        return_value=ConfigLoaderMock(),
    )
    def testfind_item_in_distribution_cant_find(self, from_conftype_mock, *mocks):
        """Test find_item_locally for can't find result."""
        public_id = PublicIdMock.from_str("fetchai/echo:0.9.0")
        with self.assertRaises(ClickException) as cm:
            find_item_in_distribution(ContextMock(), "skill", public_id)

        self.assertEqual(
            cm.exception.message, "Cannot find skill with author and version specified."
        )


class ValidateConfigConsistencyTestCase(TestCase):
    """Test case for _validate_config_consistency method."""

    @mock.patch("aea.cli.utils.config.Path.exists", _raise_validation_error)
    def test__validate_config_consistency_cant_find(self, *mocks):
        """Test _validate_config_consistency can't find result"""
        with self.assertRaises(ValueError) as cm:
            _validate_config_consistency(ContextMock(protocols=["some"]))

        self.assertIn("Cannot find", str(cm.exception))


@mock.patch(
    "aea.cli.utils.package_utils._compute_fingerprint",
    return_value={"correct": "fingerprint"},
)
class IsFingerprintCorrectTestCase(TestCase):
    """Test case for adding skill with invalid fingerprint."""

    def test_is_fingerprint_correct_positive(self, *mocks):
        """Test is_fingerprint_correct method for positive result."""
        item_config = mock.Mock()
        item_config.fingerprint = {"correct": "fingerprint"}
        item_config.fingerprint_ignore_patterns = []
        result = is_fingerprint_correct("package_path", item_config)
        self.assertTrue(result)

    def test_is_fingerprint_correct_negative(self, *mocks):
        """Test is_fingerprint_correct method for negative result."""
        item_config = mock.Mock()
        item_config.fingerprint = {"incorrect": "fingerprint"}
        item_config.fingerprint_ignore_patterns = []
        package_path = "package_dir"
        result = is_fingerprint_correct(package_path, item_config)
        self.assertFalse(result)


@mock.patch("aea.cli.utils.package_utils.LedgerApis", mock.MagicMock())
class TryGetBalanceTestCase(TestCase):
    """Test case for try_get_balance method."""

    def test_try_get_balance_positive(self):
        """Test for try_get_balance method positive result."""
        agent_config = mock.Mock()
        agent_config.default_ledger_config = FETCHAI

        wallet_mock = mock.Mock()
        wallet_mock.addresses = {FETCHAI: "some-adress"}
        try_get_balance(agent_config, wallet_mock, FETCHAI)


@mock.patch("aea.cli.utils.generic.os.path.exists", return_value=True)
class IsReadmePresentTestCase(TestCase):
    """Test case for is_readme_present method."""

    def test_is_readme_present_positive(self, *mocks):
        """Test is_readme_present for positive result."""
        self.assertTrue(is_readme_present("readme/path"))


@mock.patch("aea.cli.utils.package_utils.get_package_path", return_value="some_path")
@mock.patch("aea.cli.utils.package_utils.is_item_present")
@pytest.mark.parametrize("vendor", [True, False])
def test_get_package_path_unified(mock_present, mock_path, vendor):
    """Test 'get_package_path_unified'."""
    contex_mock = mock.MagicMock()
    contex_mock.agent_config.author = "some_author" if vendor else "another_author"
    mock_present.return_value = vendor
    public_id_mock = mock.MagicMock(author="some_author")
    result = get_package_path_unified(
        contex_mock, "some_component_type", public_id_mock
    )
    assert result == "some_path"


@mock.patch("aea.cli.utils.package_utils.is_item_present", return_value=False)
@pytest.mark.parametrize("vendor", [True, False])
def test_is_item_present_unified(mock_, vendor):
    """Test 'is_item_present_unified'."""
    contex_mock = mock.MagicMock()
    contex_mock.agent_config.author = "some_author" if vendor else "another_author"
    public_id_mock = mock.MagicMock(author="some_author")
    result = is_item_present_unified(contex_mock, "some_component_type", public_id_mock)
    assert not result


@pytest.mark.parametrize(
    ["public_id", "expected_outcome"],
    [
        (PublicId.from_str("author/package:0.1.0"), False),
        (PublicId.from_str("author/package:latest"), False),
        (PublicId.from_str("fetchai/oef:0.1.0"), False),
        (PublicId.from_str("fetchai/oef:latest"), False),
        (DEFAULT_CONNECTION, True),
        (DEFAULT_SKILL, True),
        (DEFAULT_PROTOCOL, True),
        (SIGNING_PROTOCOL, True),
        (STATE_UPDATE_PROTOCOL, True),
        (DEFAULT_CONNECTION.to_latest(), True),
        (DEFAULT_SKILL.to_latest(), True),
        (DEFAULT_PROTOCOL.to_latest(), True),
        (SIGNING_PROTOCOL.to_latest(), True),
        (STATE_UPDATE_PROTOCOL.to_latest(), True),
    ],
)
<<<<<<< HEAD
def test_is_local_item(public_id, expected_outcome):
    """Test the 'is_local_item' CLI utility function."""
    assert is_local_item(public_id) is expected_outcome
=======
def test_is_distributed_item(public_id, expected_outcome):
    """Test the 'is_distributed_item' CLI utility function."""
    assert is_distributed_item(public_id) is expected_outcome
>>>>>>> 375c8e9b


class TestGetWalletFromtx(AEATestCaseEmpty):
    """Test get_wallet_from_context."""

    def test_get_wallet_from_ctx(self):
        """Test get_wallet_from_context."""
        ctx = mock.Mock()
        with cd(self._get_cwd()):
            assert isinstance(get_wallet_from_context(ctx), Wallet)<|MERGE_RESOLUTION|>--- conflicted
+++ resolved
@@ -42,10 +42,7 @@
     find_item_locally,
     get_package_path_unified,
     get_wallet_from_context,
-<<<<<<< HEAD
-=======
     is_distributed_item,
->>>>>>> 375c8e9b
     is_fingerprint_correct,
     is_item_present_unified,
     try_get_balance,
@@ -465,15 +462,9 @@
         (STATE_UPDATE_PROTOCOL.to_latest(), True),
     ],
 )
-<<<<<<< HEAD
-def test_is_local_item(public_id, expected_outcome):
-    """Test the 'is_local_item' CLI utility function."""
-    assert is_local_item(public_id) is expected_outcome
-=======
 def test_is_distributed_item(public_id, expected_outcome):
     """Test the 'is_distributed_item' CLI utility function."""
     assert is_distributed_item(public_id) is expected_outcome
->>>>>>> 375c8e9b
 
 
 class TestGetWalletFromtx(AEATestCaseEmpty):
