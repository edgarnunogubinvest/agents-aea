--- conflicted
+++ resolved
@@ -30,12 +30,8 @@
 from aea.common import Address
 from aea.configurations.base import ConnectionConfig
 from aea.identity.base import Identity
-<<<<<<< HEAD
-from aea.mail.base import Address, Envelope, Message
+from aea.mail.base import Envelope, Message
 from aea.protocols.dialogue.base import Dialogue as BaseDialogue
-=======
-from aea.mail.base import Envelope, Message
->>>>>>> 5096b2a8
 
 
 from packages.fetchai.connections.gym.connection import GymConnection
