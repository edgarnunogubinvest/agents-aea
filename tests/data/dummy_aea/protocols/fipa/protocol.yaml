--- conflicted
+++ resolved
@@ -3,9 +3,6 @@
 version: 0.1.0
 license: Apache 2.0
 url: ""
-<<<<<<< HEAD
 description: "fipa protocol description [Fill in]"
-=======
 dependencies:
-  - protobuf
->>>>>>> 5b9c0072
+  - protobuf