--- conflicted
+++ resolved
@@ -21,13 +21,8 @@
 
 from typing import Any, Dict, cast
 
-<<<<<<< HEAD
 from aea.mail.base_pb2 import DialogueMessage, Message as ProtobufMessage
-from aea.protocols.base import Message
-from aea.protocols.base import Serializer
-=======
 from aea.protocols.base import Message, Serializer
->>>>>>> d4d6916a
 
 from tests.data.generator.t_protocol import t_protocol_pb2
 from tests.data.generator.t_protocol.custom_types import DataModel
