; By default, testenvs are configured to:
; - don't skip dist (skipsdist = False)
; - don't skip the package installation (skip_install = False)
; - don't use source installation (usedevelop = False)
; where one of those steps is not necessary for the test,
; we set the associated flag (e.g. for linting we don't need
; the package installation).
[tox]
envlist = bandit, black, black-check, copyright_check, docs, flake8, liccheck, mypy, py{3.6,3.7,3.8}

[testenv]
basepython = python3
whitelist_externals = /bin/sh
passenv = *
extras = all
deps =
    pytest==5.3.5
    pytest-cov==2.8.1
    pytest-asyncio==0.10.0
    pytest-randomly==3.2.1
    docker
    colorlog==4.1.0
    defusedxml==0.6.0
    oef==0.8.1
    gym==0.15.6
    numpy==1.18.1
<<<<<<< HEAD
    tensorflow >=1.14.0
=======
>>>>>>> 6c0bfcaa
    vyper==0.1.0b12
    openapi-core==0.13.2
    openapi-spec-validator==0.2.8
    black==19.10b0
    mistune==2.0.0a4
    aiohttp==3.6.2
    SQLAlchemy==1.3.16
    pynacl==1.3.0
    pexpect==4.8.0
    pytest-rerunfailures==9.0

commands = pip install -i https://test.pypi.org/simple/ fetch-p2p-api==0.0.2
           pytest -rfE --doctest-modules aea packages/fetchai/protocols packages/fetchai/connections tests/ --cov-report=html --cov-report=xml --cov-report=term --cov=aea --cov=packages/fetchai/protocols --cov=packages/fetchai/connections {posargs}

[testenv:py3.6]
basepython = python3.6

[testenv:py3.7]
basepython = python3.7

[testenv:py3.8]
basepython = python3.8

[testenv:bandit]
skipsdist = True
skip_install = True
deps = bandit==1.6.2
commands = bandit -s B101 -r aea benchmark examples packages scripts tests

[testenv:black]
skipsdist = True
skip_install = True
deps = black==19.10b0
commands = black aea benchmark examples packages scripts tests

[testenv:black-check]
skipsdist = True
skip_install = True
deps = black==19.10b0
commands = black aea benchmark examples packages scripts tests --check --verbose

[testenv:copyright_check]
skipsdist = True
skip_install = True
deps =
commands = {toxinidir}/scripts/check_copyright_notice.py --directory {toxinidir}

[testenv:hash_check]
skipsdist = True
usedevelop = True
deps = ipfshttpclient
commands = {toxinidir}/scripts/generate_ipfs_hashes.py --check {posargs}

[testenv:package_version_checks]
skipsdist = True
usedevelop = True
deps =
commands = {toxinidir}/scripts/check_package_versions_in_docs.py

[testenv:package_dependencies_checks]
skipsdist = True
usedevelop = True
deps =
commands = {toxinidir}/scripts/check_package_dependencies.py

[testenv:docs]
skipsdist = True
skip_install = True
description = Build the documentation.
deps = markdown==3.2.1
       mkdocs==1.1
       mkdocs-material==4.6.3
       pymdown-extensions==6.3
       bs4==0.0.1
commands = pip3 install git+https://github.com/pugong/mkdocs-mermaid-plugin.git#egg=mkdocs-mermaid-plugin
           mkdocs build --clean

[testenv:docs-serve]
skipsdist = True
skip_install = True
description = Run a development server for working on documentation.
deps = markdown==3.2.1
       mkdocs==1.1
       mkdocs-material==4.6.3
       pymdown-extensions==6.3
       bs4==0.0.1
commands = pip3 install git+https://github.com/pugong/mkdocs-mermaid-plugin.git#egg=mkdocs-mermaid-plugin
           mkdocs build --clean
           python -c 'print("###### Starting local server. Press Control+C to stop server ######")'
           mkdocs serve -a localhost:8080

[testenv:flake8]
skipsdist = True
skip_install = True
deps = flake8==3.7.9
       flake8-bugbear==20.1.4
       flake8-docstrings==1.5.0
       flake8-import-order==0.18.1
       pydocstyle==3.0.0
commands = flake8 aea benchmark examples packages scripts tests

[testenv:liccheck]
skipsdist = True
usedevelop = True
deps = liccheck==0.4.3
commands = {toxinidir}/scripts/freeze_dependencies.py -o {envtmpdir}/requirements.txt
           liccheck -s strategy.ini -r {envtmpdir}/requirements.txt -l PARANOID

[testenv:mypy]
skipsdist = True
skip_install = True
deps = mypy==0.761
       aiohttp==3.6.2
       packaging==20.4
commands = mypy aea benchmark examples packages scripts tests

[testenv:pylint]
skipsdist = True
deps = pylint==2.5.2
       pytest==5.3.5
commands = sh -c "pylint aea benchmark packages scripts examples/* --disable=E1136"

[testenv:safety]
skipsdist = True
skip_install = True
deps = safety==1.8.5
commands = safety check -i 37524 -i 38038 -i 37776 -i 38039<|MERGE_RESOLUTION|>--- conflicted
+++ resolved
@@ -24,10 +24,6 @@
     oef==0.8.1
     gym==0.15.6
     numpy==1.18.1
-<<<<<<< HEAD
-    tensorflow >=1.14.0
-=======
->>>>>>> 6c0bfcaa
     vyper==0.1.0b12
     openapi-core==0.13.2
     openapi-spec-validator==0.2.8
