[tox]
envlist = bandit-main, bandit-tests, black, black-check, copyright_check, docs, flake8, liccheck, mypy, py3.8, py3.7, py3.6
skipsdist = False
ignore_basepython_conflict = True

[testenv:py3.8]
basepython = python3.8
deps =
    Cython
    pytest==5.3.5
    pytest-cov==2.8.1
    pytest-asyncio==0.10.0
    pytest-randomly==3.2.1
    docker
    colorlog==4.1.0
    oef==0.8.1
    gym==0.15.6
    numpy==1.18.1
    vyper==0.1.0b12
    openapi-core==0.13.2
    openapi-spec-validator==0.2.8
    black==19.10b0
<<<<<<< HEAD
    aiohttp==3.6.2
=======
    mistune==2.0.0a4
>>>>>>> dd296366

commands =
    pip install git+https://github.com/pytoolz/cytoolz.git#egg=cytoolz==0.10.1.dev0
    pip install -e .[all]
    pip install -i https://test.pypi.org/simple/ fetch-p2p-api==0.0.2
    pytest --doctest-modules aea packages/fetchai/protocols packages/fetchai/connections tests/ --cov-report=html --cov-report=xml --cov-report=term --cov=aea --cov=packages/fetchai/protocols --cov=packages/fetchai/connections {posargs}

[testenv:py3.7]
basepython = python3.7
deps =
    pytest==5.3.5
    pytest-cov==2.8.1
    pytest-asyncio==0.10.0
    pytest-randomly==3.2.1
    docker
    colorlog==4.1.0
    oef==0.8.1
    gym==0.15.6
    numpy==1.18.1
    tensorflow==1.14.0
    vyper==0.1.0b12
    openapi-core==0.13.2
    openapi-spec-validator==0.2.8
    black==19.10b0
<<<<<<< HEAD
    aiohttp==3.6.2
=======
    mistune==2.0.0a4
>>>>>>> dd296366

commands =
    pip install -e .[all]
    pip install -i https://test.pypi.org/simple/ fetch-p2p-api==0.0.2
    pytest --doctest-modules aea packages/fetchai/protocols packages/fetchai/connections tests/ --cov-report=html --cov-report=xml --cov-report=term --cov=aea --cov=packages/fetchai/protocols --cov=packages/fetchai/connections {posargs}

[testenv:py3.6]
basepython = python3.6
deps =
    pytest==5.3.5
    pytest-cov==2.8.1
    pytest-asyncio==0.10.0
    pytest-randomly==3.2.1
    docker
    colorlog==4.1.0
    oef==0.8.1
    gym==0.15.6
    numpy==1.18.1
    tensorflow==1.14.0
    vyper==0.1.0b12
    openapi-core==0.13.2
    openapi-spec-validator==0.2.8
    black==19.10b0
<<<<<<< HEAD
    aiohttp==3.6.2
=======
    mistune==2.0.0a4
>>>>>>> dd296366

commands =
    pip install -e .[all]
    pip install -i https://test.pypi.org/simple/ fetch-p2p-api==0.0.2
    pytest --doctest-modules aea packages/fetchai/protocols packages/fetchai/connections tests/ --cov-report=html --cov-report=xml --cov-report=term --cov=aea --cov=packages/fetchai/protocols --cov=packages/fetchai/connections {posargs}

[testenv:bandit-main]
deps = bandit==1.6.2
commands = bandit -s B101 -r aea packages scripts

[testenv:bandit-tests]
deps = bandit==1.6.2
commands = bandit -s B101 -r tests

[testenv:black]
deps = black==19.10b0
commands = black aea examples packages scripts tests

[testenv:black-check]
deps = black==19.10b0
commands = black aea examples packages scripts tests --check --verbose

[testenv:copyright_check]
commands = {toxinidir}/scripts/check_copyright_notice.py --directory {toxinidir}

[testenv:hash_check]
deps = python-dotenv
commands = {toxinidir}/scripts/generate_ipfs_hashes.py --check {posargs}

[testenv:docs]
description = Build the documentation.
deps = markdown==3.2.1
       mkdocs==1.1
       mkdocs-material==4.6.3
       pymdown-extensions==6.3
       bs4==0.0.1
commands = pip3 install git+https://github.com/pugong/mkdocs-mermaid-plugin.git#egg=mkdocs-mermaid-plugin
           mkdocs build --clean

[testenv:docs-serve]
description = Run a development server for working on documentation.
deps = markdown==3.2.1
       mkdocs==1.1
       mkdocs-material==4.6.3
       pymdown-extensions==6.3
       bs4==0.0.1
commands = pip3 install git+https://github.com/pugong/mkdocs-mermaid-plugin.git#egg=mkdocs-mermaid-plugin
           mkdocs build --clean
           python -c 'print("###### Starting local server. Press Control+C to stop server ######")'
           mkdocs serve -a localhost:8080

[testenv:flake8]
deps = flake8==3.7.9
       flake8-bugbear==20.1.4
       flake8-docstrings==1.5.0
       flake8-import-order==0.18.1
       pydocstyle==3.0.0
commands = flake8 aea examples packages scripts tests

[testenv:liccheck]
deps = liccheck==0.4.0
commands = {toxinidir}/scripts/freeze_dependencies.py -o {envtmpdir}/requirements.txt
           liccheck -s strategy.ini -r {envtmpdir}/requirements.txt -l PARANOID

[testenv:mypy]
deps = mypy==0.761
commands = mypy aea packages tests scripts

[testenv:safety]
deps = safety==1.8.5
commands = safety check<|MERGE_RESOLUTION|>--- conflicted
+++ resolved
@@ -20,11 +20,8 @@
     openapi-core==0.13.2
     openapi-spec-validator==0.2.8
     black==19.10b0
-<<<<<<< HEAD
+    mistune==2.0.0a4
     aiohttp==3.6.2
-=======
-    mistune==2.0.0a4
->>>>>>> dd296366
 
 commands =
     pip install git+https://github.com/pytoolz/cytoolz.git#egg=cytoolz==0.10.1.dev0
@@ -49,11 +46,8 @@
     openapi-core==0.13.2
     openapi-spec-validator==0.2.8
     black==19.10b0
-<<<<<<< HEAD
+    mistune==2.0.0a4
     aiohttp==3.6.2
-=======
-    mistune==2.0.0a4
->>>>>>> dd296366
 
 commands =
     pip install -e .[all]
@@ -77,11 +71,8 @@
     openapi-core==0.13.2
     openapi-spec-validator==0.2.8
     black==19.10b0
-<<<<<<< HEAD
+    mistune==2.0.0a4
     aiohttp==3.6.2
-=======
-    mistune==2.0.0a4
->>>>>>> dd296366
 
 commands =
     pip install -e .[all]
