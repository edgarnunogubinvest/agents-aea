--- conflicted
+++ resolved
@@ -34,13 +34,9 @@
     "developer_handle",
 ]
 DEFAULT_TOKEN_DISPENSE_AMOUNT = 100000
-<<<<<<< HEAD
-DEFAULT_TOKEN_DENOMINATION = "atestfet"
+DEFAULT_TOKEN_DENOMINATION = "atestfet"  # nosec
 DEFAULT_CONTRACT_ADDRESS = "0x351bac612b50e87b46e4b10a282f632d41397de2"
 DEFAULT_OVERRIDE = False
-=======
-DEFAULT_TOKEN_DENOMINATION = "atestfet"  # nosec
->>>>>>> 995b1f8a
 
 
 class Strategy(Model):
