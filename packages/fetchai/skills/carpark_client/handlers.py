# -*- coding: utf-8 -*-
# ------------------------------------------------------------------------------
#
#   Copyright 2018-2019 Fetch.AI Limited
#
#   Licensed under the Apache License, Version 2.0 (the "License");
#   you may not use this file except in compliance with the License.
#   You may obtain a copy of the License at
#
#       http://www.apache.org/licenses/LICENSE-2.0
#
#   Unless required by applicable law or agreed to in writing, software
#   distributed under the License is distributed on an "AS IS" BASIS,
#   WITHOUT WARRANTIES OR CONDITIONS OF ANY KIND, either express or implied.
#   See the License for the specific language governing permissions and
#   limitations under the License.
#
# ------------------------------------------------------------------------------

"""This package contains a scaffold of a handler."""

import logging
import pprint
from typing import Dict, List, Optional, cast

from aea.configurations.base import ProtocolId, PublicId
from aea.decision_maker.messages.transaction import TransactionMessage
from aea.helpers.dialogue.base import DialogueLabel
from aea.helpers.search.models import Description
from aea.protocols.base import Message
from aea.protocols.default.message import DefaultMessage
from aea.protocols.default.serialization import DefaultSerializer
from aea.skills.base import Handler

from packages.fetchai.protocols.fipa.message import FIPAMessage
from packages.fetchai.protocols.fipa.serialization import FIPASerializer
from packages.fetchai.protocols.oef.message import OEFMessage
from packages.fetchai.skills.carpark_client.dialogues import Dialogue, Dialogues
from packages.fetchai.skills.carpark_client.strategy import Strategy

logger = logging.getLogger("aea.carpark_client_skill")

STARTING_MESSAGE_ID = 1
STARTING_TARGET_ID = 0
DEFAULT_MAX_PRICE = 2.0


class FIPAHandler(Handler):
    """This class scaffolds a handler."""

    SUPPORTED_PROTOCOL = FIPAMessage.protocol_id  # type: Optional[ProtocolId]

    def __init__(self, **kwargs):
        """Initialise the class."""
        super().__init__(**kwargs)

    def setup(self) -> None:
        """
        Implement the setup.

        :return: None
        """
        pass

    def handle(self, message: Message) -> None:
        """
        Implement the reaction to a message.

        :param message: the message
        :return: None
        """
        # convenience representations
        fipa_msg = cast(FIPAMessage, message)
        msg_performative = FIPAMessage.Performative(message.get("performative"))

        # recover dialogue
        dialogues = cast(Dialogues, self.context.dialogues)
        if dialogues.is_belonging_to_registered_dialogue(
            fipa_msg, self.context.agent_address
        ):
            dialogue = cast(
                Dialogue, dialogues.get_dialogue(fipa_msg, self.context.agent_address)
            )
            dialogue.incoming_extend(fipa_msg)
        else:
            self._handle_unidentified_dialogue(fipa_msg)
            return

        # handle message
        if msg_performative == FIPAMessage.Performative.PROPOSE:
            self._handle_propose(fipa_msg, dialogue)
        elif msg_performative == FIPAMessage.Performative.DECLINE:
            self._handle_decline(fipa_msg, dialogue)
        elif msg_performative == FIPAMessage.Performative.MATCH_ACCEPT_W_INFORM:
            self._handle_match_accept(fipa_msg, dialogue)
        elif msg_performative == FIPAMessage.Performative.INFORM:
            self._handle_inform(fipa_msg, dialogue)

    def teardown(self) -> None:
        """
        Implement the handler teardown.

        :return: None
        """
        pass

    def _handle_unidentified_dialogue(self, msg: FIPAMessage) -> None:
        """
        Handle an unidentified dialogue.

        :param msg: the message.
        """
        logger.info("[{}]: unidentified dialogue.".format(self.context.agent_name))
        default_msg = DefaultMessage(
            type=DefaultMessage.Type.ERROR,
            error_code=DefaultMessage.ErrorCode.INVALID_DIALOGUE.value,
            error_msg="Invalid dialogue.",
            error_data="fipa_message",
        )  # FIPASerializer().encode(msg))
        self.context.outbox.put_message(
            to=msg.counterparty,
            sender=self.context.agent_address,
            protocol_id=DefaultMessage.protocol_id,
            message=DefaultSerializer().encode(default_msg),
        )

    def _handle_propose(self, msg: FIPAMessage, dialogue: Dialogue) -> None:
        """
        Handle the propose.

        :param msg: the message
        :param dialogue: the dialogue object
        :return: None
        """
        new_message_id = msg.message_id + 1
        new_target = msg.message_id
        proposals = msg.proposal

        if proposals is not []:
            # only take the first proposal
            proposal = proposals[0]
            logger.info(
                "[{}]: received proposal={} from sender={}".format(
                    self.context.agent_name, proposal.values, msg.counterparty[-5:]
                )
            )
            strategy = cast(Strategy, self.context.strategy)
            acceptable = strategy.is_acceptable_proposal(proposal)
            affordable = self.context.ledger_apis.token_balance(
                "fetchai", cast(str, self.context.agent_addresses.get("fetchai"))
            ) >= cast(int, proposal.values.get("price"))
            if acceptable and affordable:
                logger.info(
                    "[{}]: accepting the proposal from sender={}".format(
                        self.context.agent_name, msg.counterparty[-5:]
                    )
                )
                dialogue.proposal = proposal
                accept_msg = FIPAMessage(
                    message_id=new_message_id,
                    dialogue_reference=dialogue.dialogue_label.dialogue_reference,
                    target=new_target,
                    performative=FIPAMessage.Performative.ACCEPT,
                )
                dialogue.outgoing_extend(accept_msg)
                self.context.outbox.put_message(
                    to=msg.counterparty,
                    sender=self.context.agent_address,
                    protocol_id=FIPAMessage.protocol_id,
                    message=FIPASerializer().encode(accept_msg),
                )
            else:
                logger.info(
                    "[{}]: declining the proposal from sender={}".format(
                        self.context.agent_name, msg.counterparty[-5:]
                    )
                )
                decline_msg = FIPAMessage(
                    message_id=new_message_id,
                    dialogue_reference=dialogue.dialogue_label.dialogue_reference,
                    target=new_target,
                    performative=FIPAMessage.Performative.DECLINE,
                )
                dialogue.outgoing_extend(decline_msg)
                self.context.outbox.put_message(
                    to=msg.counterparty,
                    sender=self.context.agent_address,
                    protocol_id=FIPAMessage.protocol_id,
                    message=FIPASerializer().encode(decline_msg),
                )

    def _handle_decline(self, msg: FIPAMessage, dialogue: Dialogue) -> None:
        """
        Handle the decline.

        :param msg: the message
        :param dialogue: the dialogue object
        :return: None
        """
        logger.info(
            "[{}]: received DECLINE from sender={}".format(
                self.context.agent_name, msg.counterparty[-5:]
            )
        )

    def _handle_match_accept(self, msg: FIPAMessage, dialogue: Dialogue) -> None:
        """
        Handle the match accept.

        :param msg: the message
        :param dialogue: the dialogue object
        :return: None
        """
        logger.info(
            "[{}]: received MATCH_ACCEPT_W_INFORM from sender={}".format(
                self.context.agent_name, msg.counterparty[-5:]
            )
        )
        info = msg.info
        address = cast(str, info.get("address"))
        proposal = cast(Description, dialogue.proposal)
        strategy = cast(Strategy, self.context.strategy)
        tx_msg = TransactionMessage(
            performative=TransactionMessage.Performative.PROPOSE_FOR_SETTLEMENT,
<<<<<<< HEAD
            skill_callback_ids=[PublicId("fetchai", "carpark_client", "0.1.0")],
=======
            skill_callback_ids=["fetchai/carpark_client:0.1.0"],
>>>>>>> 2e0c1c2e
            tx_id="transaction0",
            tx_sender_addr=self.context.agent_addresses["fetchai"],
            tx_counterparty_addr=address,
            tx_amount_by_currency_id={
                proposal.values["currency_id"]: -proposal.values["price"]
            },
            tx_sender_fee=strategy.max_buyer_tx_fee,
            tx_counterparty_fee=proposal.values["seller_tx_fee"],
            tx_quantities_by_good_id={},
            ledger_id=proposal.values["ledger_id"],
            info={"dialogue_label": dialogue.dialogue_label.json},
        )
        self.context.decision_maker_message_queue.put_nowait(tx_msg)
        logger.info(
            "[{}]: proposing the transaction to the decision maker. Waiting for confirmation ...".format(
                self.context.agent_name
            )
        )

    def _handle_inform(self, msg: FIPAMessage, dialogue: Dialogue) -> None:
        """
        Handle the match inform.

        :param msg: the message
        :param dialogue: the dialogue object
        :return: None
        """
        logger.info(
            "[{}]: received INFORM from sender={}".format(
                self.context.agent_name, msg.counterparty[-5:]
            )
        )
        if "message_type" in msg.info and msg.info["message_type"] == "car_park_data":
            logger.info(
                "[{}]: received the following carpark data={}".format(
                    self.context.agent_name, pprint.pformat(msg.info)
                )
            )
            # dialogues = cast(Dialogues, self.context.dialogues)
            # dialogues.dialogue_stats.add_dialogue_endstate(Dialogue.EndState.SUCCESSFUL)
        else:
            logger.info(
                "[{}]: received no data from sender={}".format(
                    self.context.agent_name, msg.counterparty[-5:]
                )
            )


class OEFHandler(Handler):
    """This class handles search related messages from the OEF."""

    SUPPORTED_PROTOCOL = OEFMessage.protocol_id  # type: Optional[ProtocolId]

    def __init__(self, **kwargs):
        """Initialise the oef handler."""
        super().__init__(**kwargs)

    def setup(self) -> None:
        """Call to setup the handler."""
        pass

    def handle(self, message: Message) -> None:
        """
        Implement the reaction to a message.

        :param message: the message
        :return: None
        """
        # convenience representations
        oef_msg = cast(OEFMessage, message)

        if oef_msg.type is OEFMessage.Type.SEARCH_RESULT:
            self._handle_search(oef_msg.agents)

    def teardown(self) -> None:
        """
        Implement the handler teardown.

        :return: None
        """
        pass

    def _handle_search(self, agents: List[str]) -> None:
        """
        Handle the search response.

        :param agents: the agents returned by the search
        :return: None
        """
        strategy = cast(Strategy, self.context.strategy)
        if len(agents) > 0:
            strategy.on_search_success()

            logger.info(
                "[{}]: found agents={}, stopping search.".format(
                    self.context.agent_name, list(map(lambda x: x[-5:], agents))
                )
            )

            # pick first agent found
            opponent_addr = agents[0]
            dialogues = cast(Dialogues, self.context.dialogues)
            dialogue = dialogues.create_self_initiated(
                opponent_addr, self.context.agent_address, is_seller=False
            )
            query = strategy.get_service_query()
            logger.info(
                "[{}]: sending CFP to agent={}".format(
                    self.context.agent_name, opponent_addr[-5:]
                )
            )
            cfp_msg = FIPAMessage(
                message_id=STARTING_MESSAGE_ID,
                dialogue_reference=dialogue.dialogue_label.dialogue_reference,
                performative=FIPAMessage.Performative.CFP,
                target=STARTING_TARGET_ID,
                query=query,
            )
            dialogue.outgoing_extend(cfp_msg)
            self.context.outbox.put_message(
                to=opponent_addr,
                sender=self.context.agent_address,
                protocol_id=FIPAMessage.protocol_id,
                message=FIPASerializer().encode(cfp_msg),
            )
        else:
            logger.info(
                "[{}]: found no agents, continue searching.".format(
                    self.context.agent_name
                )
            )
            strategy.on_search_failed()


class MyTransactionHandler(Handler):
    """Implement the transaction handler."""

    SUPPORTED_PROTOCOL = TransactionMessage.protocol_id  # type: Optional[ProtocolId]

    def setup(self) -> None:
        """Implement the setup for the handler."""
        pass

    def handle(self, message: Message) -> None:
        """
        Implement the reaction to a message.

        :param message: the message
        :return: None
        """
        tx_msg_response = cast(TransactionMessage, message)
        if (
            tx_msg_response is not None
            and tx_msg_response.performative
            == TransactionMessage.Performative.SUCCESSFUL_SETTLEMENT
        ):
            logger.info(
                "[{}]: transaction was successful.".format(self.context.agent_name)
            )

            json_data = {"transaction_digest": tx_msg_response.tx_digest}
            info = tx_msg_response.info
            dialogue_label = DialogueLabel.from_json(
                cast(Dict[str, str], info.get("dialogue_label"))
            )
            dialogues = cast(Dialogues, self.context.dialogues)
            dialogue = dialogues.dialogues[dialogue_label]
            fipa_msg = cast(FIPAMessage, dialogue.last_incoming_message)
            new_message_id = fipa_msg.message_id + 1
            new_target_id = fipa_msg.message_id
            counterparty_id = dialogue.dialogue_label.dialogue_opponent_addr
            inform_msg = FIPAMessage(
                message_id=new_message_id,
                dialogue_reference=dialogue.dialogue_label.dialogue_reference,
                target=new_target_id,
                performative=FIPAMessage.Performative.INFORM,
                info=json_data,
            )
            dialogue.outgoing_extend(inform_msg)
            self.context.outbox.put_message(
                to=counterparty_id,
                sender=self.context.agent_address,
                protocol_id=FIPAMessage.protocol_id,
                message=FIPASerializer().encode(inform_msg),
            )
            logger.info(
                "[{}]: informing counterparty={} of transaction digest.".format(
                    self.context.agent_name, counterparty_id[-5:]
                )
            )
            self._received_tx_message = True
        else:
            logger.info(
                "[{}]: transaction was not successful.".format(self.context.agent_name)
            )

    def teardown(self) -> None:
        """
        Implement the handler teardown.

        :return: None
        """
        pass<|MERGE_RESOLUTION|>--- conflicted
+++ resolved
@@ -222,11 +222,7 @@
         strategy = cast(Strategy, self.context.strategy)
         tx_msg = TransactionMessage(
             performative=TransactionMessage.Performative.PROPOSE_FOR_SETTLEMENT,
-<<<<<<< HEAD
             skill_callback_ids=[PublicId("fetchai", "carpark_client", "0.1.0")],
-=======
-            skill_callback_ids=["fetchai/carpark_client:0.1.0"],
->>>>>>> 2e0c1c2e
             tx_id="transaction0",
             tx_sender_addr=self.context.agent_addresses["fetchai"],
             tx_counterparty_addr=address,
