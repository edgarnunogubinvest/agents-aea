--- conflicted
+++ resolved
@@ -23,20 +23,7 @@
 from collections import deque
 from typing import Deque, Dict, List, Optional
 
-<<<<<<< HEAD
-import aea
-from aea.configurations.base import PublicId
 from aea.connections.base import Connection
-from aea.crypto.base import LedgerApi
-from aea.helpers.dialogue.base import Dialogue as BaseDialogue
-from aea.helpers.dialogue.base import DialogueLabel as BaseDialogueLabel
-from aea.helpers.transaction.base import RawTransaction
-=======
-from aea.configurations.base import ConnectionConfig
-from aea.connections.base import Connection
-from aea.crypto.wallet import CryptoStore
-from aea.identity.base import Identity
->>>>>>> 5a7369a8
 from aea.mail.base import Envelope
 from aea.protocols.base import Message
 
