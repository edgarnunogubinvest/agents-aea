--- conflicted
+++ resolved
@@ -29,12 +29,7 @@
 from aea.common import Address
 from aea.configurations.base import PublicId
 from aea.connections.base import Connection, ConnectionStates
-<<<<<<< HEAD
-from aea.mail.base import Address, Envelope, EnvelopeContext, URI
-=======
-from aea.helpers.dialogue.base import Dialogue as BaseDialogue
 from aea.mail.base import Envelope, EnvelopeContext, URI
->>>>>>> 5096b2a8
 from aea.protocols.base import Message
 from aea.protocols.dialogue.base import Dialogue as BaseDialogue
 
