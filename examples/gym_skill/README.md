# gym_skill

A guide to create an AEA with the gym_skill.

## Quick start

- Create an agent:
    
      aea create my_gym_agent

- Cd into agent:

      cd my_gym_agent

- Add the 'gym' skill:

      aea add skill gym ../examples/gym_skill

  This command will create the `my_gym_agent/skills` folder, with the `gym_skill` skill package inside. It will also create the `my_first_agent/protocols` folder, with the `gym` protocol package inside.

- Copy the gym environment to the agent directory:

	    mkdir gyms
	    cp -a ../examples/gym_ex/gyms/. gyms/

- Add a gym connection to the `aea-config.yaml`:
<<<<<<< HEAD
        
      aea add connection gym gym --config env gyms.env.BanditNArmedRandom 
=======

`
- connection:
    config:
      env: gyms.env.BanditNArmedRandom
    name: gym
    type: gym
`
>>>>>>> 02b3ac6e

- Run the agent with the 'gym' connection:

      aea run --connection gym

- Delete the agent:

      cd ..
      aea delete my_gym_agent<|MERGE_RESOLUTION|>--- conflicted
+++ resolved
@@ -24,19 +24,14 @@
 	    cp -a ../examples/gym_ex/gyms/. gyms/
 
 - Add a gym connection to the `aea-config.yaml`:
-<<<<<<< HEAD
-        
-      aea add connection gym gym --config env gyms.env.BanditNArmedRandom 
-=======
 
-`
+```
 - connection:
     config:
       env: gyms.env.BanditNArmedRandom
     name: gym
     type: gym
-`
->>>>>>> 02b3ac6e
+```
 
 - Run the agent with the 'gym' connection:
 
