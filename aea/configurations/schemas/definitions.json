--- conflicted
+++ resolved
@@ -39,19 +39,14 @@
     "private_key_path": {
       "type": "string"
     },
-<<<<<<< HEAD
     "license": {
       "type": "string"
     },
     "fingerprint": {
-      "type": "string"
+      "type": "object"
     },
     "description": {
       "type": "string"
-=======
-    "fingerprint": {
-      "type": "object"
->>>>>>> bfe27c85
     },
     "ledger_api": {
       "type": "object"
