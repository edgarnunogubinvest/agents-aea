# -*- coding: utf-8 -*-
# ------------------------------------------------------------------------------
#
#   Copyright 2018-2019 Fetch.AI Limited
#
#   Licensed under the Apache License, Version 2.0 (the "License");
#   you may not use this file except in compliance with the License.
#   You may obtain a copy of the License at
#
#       http://www.apache.org/licenses/LICENSE-2.0
#
#   Unless required by applicable law or agreed to in writing, software
#   distributed under the License is distributed on an "AS IS" BASIS,
#   WITHOUT WARRANTIES OR CONDITIONS OF ANY KIND, either express or implied.
#   See the License for the specific language governing permissions and
#   limitations under the License.
#
# ------------------------------------------------------------------------------

"""This module contains the base classes for the skills."""

import importlib.util
import inspect
import logging
import os
import queue
import re
from abc import ABC, abstractmethod
from logging import Logger
from pathlib import Path
from queue import Queue
from types import SimpleNamespace
from typing import Any, Dict, Optional, cast

from aea.configurations.base import (
    BehaviourConfig,
    DEFAULT_SKILL_CONFIG_FILE,
    HandlerConfig,
    ModelConfig,
    ProtocolId,
    PublicId,
    SkillConfig,
)
from aea.configurations.loader import ConfigLoader
from aea.connections.base import ConnectionStatus
from aea.context.base import AgentContext
from aea.contracts.base import Contract
from aea.crypto.ledger_apis import LedgerApis
from aea.decision_maker.base import GoalPursuitReadiness, OwnershipState, Preferences
from aea.helpers.base import (
    add_agent_component_module_to_sys_modules,
    load_agent_component_package,
    load_module,
)
from aea.mail.base import OutBox
from aea.protocols.base import Message
from aea.skills.tasks import TaskManager

logger = logging.getLogger(__name__)


class SkillContext:
    """This class implements the context of a skill."""

    def __init__(self, agent_context: AgentContext):
        """
        Initialize a skill context.

        :param agent_context: the agent's context
        """
        self._agent_context = agent_context
        self._in_queue = Queue()  # type: Queue
        self._skill = None  # type: Optional[Skill]

        self._is_active = True  # type: bool
        self._new_behaviours_queue = queue.Queue()  # type: Queue
        self._logger = None  # type: Optional[Logger]

    @property
    def shared_state(self) -> Dict[str, Any]:
        """Get the shared state dictionary."""
        return self._agent_context.shared_state

    @property
    def agent_name(self) -> str:
        """Get agent name."""
        return self._agent_context.agent_name

    @property
    def skill_id(self):
        """Get the skill id of the skill context."""
        return self._skill.config.public_id

    @property
    def is_active(self):
        """Get the status of the skill (active/not active)."""
        return self._is_active

    @is_active.setter
    def is_active(self, value: bool):
        """Set the status of the skill (active/not active)."""
        self._is_active = value
        logger.debug(
            "New status of skill {}: is_active={}".format(
                self.skill_id, self._is_active
            )
        )

    @property
    def new_behaviours(self) -> Queue:
        """
        The queue for the new behaviours.

        This queue can be used to send messages to the framework
        to request the registration of a behaviour.

        :return the queue of new behaviours.
        """
        return self._new_behaviours_queue

    @property
    def agent_addresses(self) -> Dict[str, str]:
        """Get addresses."""
        return self._agent_context.addresses

    @property
    def agent_address(self) -> str:
        """Get address."""
        return self._agent_context.address

    @property
    def connection_status(self) -> ConnectionStatus:
        """Get connection status."""
        return self._agent_context.connection_status

    @property
    def outbox(self) -> OutBox:
        """Get outbox."""
        return self._agent_context.outbox

    @property
    def message_in_queue(self) -> Queue:
        """Get message in queue."""
        return self._in_queue

    @property
    def decision_maker_message_queue(self) -> Queue:
        """Get message queue of decision maker."""
        return self._agent_context.decision_maker_message_queue

    @property
    def agent_ownership_state(self) -> OwnershipState:
        """Get ownership state."""
        return self._agent_context.ownership_state

    @property
    def agent_preferences(self) -> Preferences:
        """Get preferences."""
        return self._agent_context.preferences

    @property
    def agent_goal_pursuit_readiness(self) -> GoalPursuitReadiness:
        """Get the goal pursuit readiness."""
        return self._agent_context.goal_pursuit_readiness

    @property
    def task_manager(self) -> TaskManager:
        """Get behaviours of the skill."""
        assert self._skill is not None, "Skill not initialized."
        return self._agent_context.task_manager

    @property
    def ledger_apis(self) -> LedgerApis:
        """Get ledger APIs."""
        return self._agent_context.ledger_apis

    @property
    def handlers(self) -> SimpleNamespace:
        """Get handlers of the skill."""
        assert self._skill is not None, "Skill not initialized."
        return SimpleNamespace(**self._skill.handlers)

    @property
    def behaviours(self) -> SimpleNamespace:
        """Get behaviours of the skill."""
        assert self._skill is not None, "Skill not initialized."
        return SimpleNamespace(**self._skill.behaviours)

    @property
<<<<<<< HEAD
    def contracts(self) -> SimpleNamespace:
        """Get contracts the skill has access to."""
        assert self._skill is not None, "Skill not initialized."
        return SimpleNamespace(**self._skill.contracts)
=======
    def logger(self) -> Logger:
        """Get the logger."""
        assert self._logger is not None, "Logger not set."
        return self._logger
>>>>>>> b65a7472

    def __getattr__(self, item) -> Any:
        """Get attribute."""
        return super().__getattribute__(item)  # pragma: no cover


class SkillComponent(ABC):
    """This class defines an abstract interface for skill component classes."""

    def __init__(self, **kwargs):
        """
        Initialize a behaviour.

        :param skill_context: the skill context
        :param kwargs: keyword arguments
        """
        try:
            self._context = kwargs.pop("skill_context")  # type: SkillContext
            assert self._context is not None
        except Exception:
            raise ValueError("Skill context not provided.")

        try:
            self._name = kwargs.pop("name")
            assert self._name is not None
        except Exception:
            raise ValueError("Missing name of skill component.")

        self._config = kwargs

    @property
    def name(self) -> str:
        """Get the name of the skill component."""
        return self._name

    @property
    def context(self) -> SkillContext:
        """Get the context of the behaviour."""
        return self._context

    @property
    def skill_id(self) -> PublicId:
        """Get the skill id of the skill component."""
        return self.context.skill_id

    @property
    def config(self) -> Dict[Any, Any]:
        """Get the config of the behaviour."""
        return self._config

    @abstractmethod
    def setup(self) -> None:
        """
        Implement the behaviour setup.

        :return: None
        """

    @abstractmethod
    def teardown(self) -> None:
        """
        Implement the behaviour teardown.

        :return: None
        """

    @classmethod
    @abstractmethod
    def parse_module(
        cls, path: str, configs: Dict[str, Any], skill_context: SkillContext
    ):
        """Parse the component module."""


class Behaviour(SkillComponent):
    """This class implements an abstract behaviour."""

    def __init__(self, **kwargs):
        """Initialize a behaviour."""
        super().__init__(**kwargs)

    @abstractmethod
    def act(self) -> None:
        """
        Implement the behaviour.

        :return: None
        """

    def is_done(self) -> bool:
        """Return True if the behaviour is terminated, False otherwise."""
        return False

    def act_wrapper(self) -> None:
        """Wrap the call of the action. This method must be called only by the framework."""
        self.act()

    @classmethod
    def parse_module(
        cls,
        path: str,
        behaviours_configs: Dict[str, BehaviourConfig],
        skill_context: SkillContext,
    ) -> Dict[str, "Behaviour"]:
        """
        Parse the behaviours module.

        :param path: path to the Python module containing the Behaviour classes.
        :param behaviours_configs: a list of behaviour configurations.
        :param skill_context: the skill context
        :return: a list of Behaviour.
        """
        behaviours = {}
        behaviour_module = load_module("behaviours", Path(path))
        classes = inspect.getmembers(behaviour_module, inspect.isclass)
        behaviours_classes = list(
            filter(lambda x: re.match("\\w+Behaviour", x[0]), classes)
        )

        name_to_class = dict(behaviours_classes)
        for behaviour_id, behaviour_config in behaviours_configs.items():
            behaviour_class_name = cast(str, behaviour_config.class_name)
            logger.debug("Processing behaviour {}".format(behaviour_class_name))
            assert (
                behaviour_id.isidentifier()
            ), "'{}' is not a valid identifier.".format(behaviour_id)
            behaviour_class = name_to_class.get(behaviour_class_name, None)
            if behaviour_class is None:
                logger.warning(
                    "Behaviour '{}' cannot be found.".format(behaviour_class_name)
                )
            else:
                args = behaviour_config.args
                assert (
                    "skill_context" not in args.keys()
                ), "'skill_context' is a reserved key. Please rename your arguments!"
                args["skill_context"] = skill_context
                args["name"] = behaviour_id
                behaviour = behaviour_class(**args)
                behaviours[behaviour_id] = behaviour

        return behaviours


class Handler(SkillComponent):
    """This class implements an abstract behaviour."""

    SUPPORTED_PROTOCOL = None  # type: Optional[ProtocolId]

    def __init__(self, **kwargs):
        """Initialize a handler object."""
        super().__init__(**kwargs)

    @abstractmethod
    def handle(self, message: Message) -> None:
        """
        Implement the reaction to a message.

        :param message: the message
        :return: None
        """

    @classmethod
    def parse_module(
        cls,
        path: str,
        handler_configs: Dict[str, HandlerConfig],
        skill_context: SkillContext,
    ) -> Dict[str, "Handler"]:
        """
        Parse the handler module.

        :param path: path to the Python module containing the Handler class.
        :param handler_configs: the list of handler configurations.
        :param skill_context: the skill context
        :return: an handler, or None if the parsing fails.
        """
        handlers = {}
        handler_spec = importlib.util.spec_from_file_location("handlers", location=path)
        handler_module = importlib.util.module_from_spec(handler_spec)
        handler_spec.loader.exec_module(handler_module)  # type: ignore
        classes = inspect.getmembers(handler_module, inspect.isclass)
        handler_classes = list(filter(lambda x: re.match("\\w+Handler", x[0]), classes))

        name_to_class = dict(handler_classes)
        for handler_id, handler_config in handler_configs.items():
            handler_class_name = cast(str, handler_config.class_name)
            logger.debug("Processing handler {}".format(handler_class_name))
            assert handler_id.isidentifier(), "'{}' is not a valid identifier.".format(
                handler_id
            )
            handler_class = name_to_class.get(handler_class_name, None)
            if handler_class is None:
                logger.warning(
                    "Handler '{}' cannot be found.".format(handler_class_name)
                )
            else:
                args = handler_config.args
                assert (
                    "skill_context" not in args.keys()
                ), "'skill_context' is a reserved key. Please rename your arguments!"
                args["skill_context"] = skill_context
                args["name"] = handler_id
                handler = handler_class(**args)
                handlers[handler_id] = handler

        return handlers


class Model(SkillComponent):
    """This class implements an abstract model."""

    def __init__(self, *args, **kwargs):
        """
        Initialize a model.

        :param skill_context: the skill context
        :param kwargs: keyword arguments.
        """
        super().__init__(**kwargs)

    def setup(self) -> None:
        """Set the class up."""

    def teardown(self) -> None:
        """Tear the class down."""

    @classmethod
    def parse_module(
        cls,
        path: str,
        model_configs: Dict[str, ModelConfig],
        skill_context: SkillContext,
    ) -> Dict[str, "Model"]:
        """
        Parse the tasks module.

        :param path: path to the Python skill module.
        :param model_configs: a list of model configurations.
        :param skill_context: the skill context
        :return: a list of Model.
        """
        instances = {}
        models = []

        model_names = set(config.class_name for _, config in model_configs.items())

        # get all Python modules except the standard ones
        ignore_regex = "|".join(["handlers.py", "behaviours.py", "tasks.py", "__.*"])
        all_python_modules = Path(path).glob("*.py")
        module_paths = set(
            map(
                str,
                filter(
                    lambda x: not re.match(ignore_regex, x.name), all_python_modules
                ),
            )
        )

        for module_path in module_paths:
            logger.debug("Trying to load module {}".format(module_path))
            module_name = module_path.replace(".py", "")
            model_module = load_module(module_name, Path(module_path))
            classes = inspect.getmembers(model_module, inspect.isclass)
            filtered_classes = list(
                filter(
                    lambda x: any(re.match(shared, x[0]) for shared in model_names)
                    and Model in inspect.getmro(x[1]),
                    classes,
                )
            )
            models.extend(filtered_classes)

        name_to_class = dict(models)
        for model_id, model_config in model_configs.items():
            model_class_name = model_config.class_name
            logger.debug(
                "Processing model id={}, class={}".format(model_id, model_class_name)
            )
            assert model_id.isidentifier(), "'{}' is not a valid identifier.".format(
                model_id
            )
            model = name_to_class.get(model_class_name, None)
            if model is None:
                logger.warning("Model '{}' cannot be found.".format(model_class_name))
            else:
                args = model_config.args
                assert (
                    "skill_context" not in args.keys()
                ), "'skill_context' is a reserved key. Please rename your arguments!"
                args["skill_context"] = skill_context
                args["name"] = model_id
                model_instance = model(**args)
                instances[model_id] = model_instance
                setattr(skill_context, model_id, model_instance)
        return instances


class Skill:
    """This class implements a skill."""

    def __init__(
        self,
        config: SkillConfig,
        skill_context: SkillContext,
        handlers: Optional[Dict[str, Handler]],
        behaviours: Optional[Dict[str, Behaviour]],
        models: Optional[Dict[str, Model]],
    ):
        """
        Initialize a skill.

        :param config: the skill configuration.
        :param handlers: the list of handlers to handle incoming envelopes.
        :param behaviours: the list of behaviours that defines the proactive component of the agent.
        :param models: the list of models shared across tasks, behaviours and
        """
        self.config = config
        self.skill_context = skill_context
        self.handlers = handlers if handlers is not None else {}
        self.behaviours = behaviours if behaviours is not None else {}
        self.models = models if models is not None else {}
        self.contracts = {}  # type: Dict[str, Contract]

    @classmethod
    def from_dir(cls, directory: str, agent_context: AgentContext) -> "Skill":
        """
        Load a skill from a directory.

        :param directory: the skill directory.
        :param agent_context: the agent's context
        :return: the Skill object.
        :raises Exception: if the parsing failed.
        """
        # check if there is the config file. If not, then return None.
        skill_loader = ConfigLoader("skill-config_schema.json", SkillConfig)
        skill_config = skill_loader.load(
            open(os.path.join(directory, DEFAULT_SKILL_CONFIG_FILE))
        )
        skill_module = load_agent_component_package(
            "skill", skill_config.name, skill_config.author, Path(directory)
        )
        add_agent_component_module_to_sys_modules(
            "skill", skill_config.name, skill_config.author, skill_module
        )
        loader_contents = [path.name for path in Path(directory).iterdir()]
        skills_packages = list(filter(lambda x: not x.startswith("__"), loader_contents))  # type: ignore
        logger.debug(
            "Processing the following skill package: {}".format(skills_packages)
        )

        skill_context = SkillContext(agent_context)
        # set the logger of the skill context.
        logger_name = "aea.{}.skills.{}.{}".format(
            agent_context.agent_name, skill_config.author, skill_config.name
        )
        skill_context._logger = logging.getLogger(logger_name)

        handlers_by_id = dict(skill_config.handlers.read_all())
        if len(handlers_by_id) > 0:
            handlers = Handler.parse_module(
                os.path.join(directory, "handlers.py"), handlers_by_id, skill_context
            )
        else:
            handlers = {}  # pragma: no cover

        behaviours_by_id = dict(skill_config.behaviours.read_all())
        if len(behaviours_by_id) > 0:
            behaviours = Behaviour.parse_module(
                os.path.join(directory, "behaviours.py"),
                behaviours_by_id,
                skill_context,
            )
        else:
            behaviours = {}

        models_by_id = dict(skill_config.models.read_all())
        if len(models_by_id) > 0:
            model_instances = Model.parse_module(directory, models_by_id, skill_context)
        else:
            model_instances = {}

        skill = Skill(
            skill_config, skill_context, handlers, behaviours, model_instances
        )
        skill_context._skill = skill

        return skill<|MERGE_RESOLUTION|>--- conflicted
+++ resolved
@@ -187,17 +187,17 @@
         return SimpleNamespace(**self._skill.behaviours)
 
     @property
-<<<<<<< HEAD
     def contracts(self) -> SimpleNamespace:
         """Get contracts the skill has access to."""
         assert self._skill is not None, "Skill not initialized."
         return SimpleNamespace(**self._skill.contracts)
-=======
+
+    @property
     def logger(self) -> Logger:
         """Get the logger."""
         assert self._logger is not None, "Logger not set."
         return self._logger
->>>>>>> b65a7472
+
 
     def __getattr__(self, item) -> Any:
         """Get attribute."""
