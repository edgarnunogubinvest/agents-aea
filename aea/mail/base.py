# -*- coding: utf-8 -*-
# ------------------------------------------------------------------------------
#
#   Copyright 2018-2019 Fetch.AI Limited
#
#   Licensed under the Apache License, Version 2.0 (the "License");
#   you may not use this file except in compliance with the License.
#   You may obtain a copy of the License at
#
#       http://www.apache.org/licenses/LICENSE-2.0
#
#   Unless required by applicable law or agreed to in writing, software
#   distributed under the License is distributed on an "AS IS" BASIS,
#   WITHOUT WARRANTIES OR CONDITIONS OF ANY KIND, either express or implied.
#   See the License for the specific language governing permissions and
#   limitations under the License.
#
# ------------------------------------------------------------------------------
"""Mail module abstract base classes."""

import logging
from abc import ABC, abstractmethod
<<<<<<< HEAD
from asyncio import AbstractEventLoop, CancelledError
from concurrent.futures import Future
from threading import Lock, Thread
from typing import Dict, List, Optional, Sequence, Tuple, Union, cast
=======
from typing import Optional
>>>>>>> 758674ce
from urllib.parse import urlparse

from aea.configurations.base import ProtocolId, PublicId, SkillId
from aea.mail import base_pb2
from aea.protocols.base import Message

logger = logging.getLogger(__name__)


Address = str


class AEAConnectionError(Exception):
    """Exception class for connection errors."""


class Empty(Exception):
    """Exception for when the inbox is empty."""


class URI:
    """URI following RFC3986."""

    def __init__(self, uri_raw: str):
        """
        Initialize the URI.

        Must follow: https://tools.ietf.org/html/rfc3986.html

        :param uri_raw: the raw form uri
        :raises ValueError: if uri_raw is not RFC3986 compliant
        """
        self.uri_raw = uri_raw
        parsed = urlparse(uri_raw)
        self._scheme = parsed.scheme
        self._netloc = parsed.netloc
        self._path = parsed.path
        self._params = parsed.params
        self._query = parsed.query
        self._fragment = parsed.fragment
        self._username = parsed.username
        self._password = parsed.password
        self._host = parsed.hostname
        self._port = parsed.port

    @property
    def scheme(self) -> str:
        """Get the scheme."""
        return self._scheme

    @property
    def netloc(self) -> str:
        """Get the netloc."""
        return self._netloc

    @property
    def path(self) -> str:
        """Get the path."""
        return self._path

    @property
    def params(self) -> str:
        """Get the params."""
        return self._params

    @property
    def query(self) -> str:
        """Get the query."""
        return self._query

    @property
    def fragment(self) -> str:
        """Get the fragment."""
        return self._fragment

    @property
    def username(self) -> Optional[str]:
        """Get the username."""
        return self._username

    @property
    def password(self) -> Optional[str]:
        """Get the password."""
        return self._password

    @property
    def host(self) -> Optional[str]:
        """Get the host."""
        return self._host

    @property
    def port(self) -> Optional[int]:
        """Get the port."""
        return self._port

    def __str__(self):
        """Get string representation."""
        return self.uri_raw

    def __eq__(self, other):
        """Compare with another object."""
        return (
            isinstance(other, URI)
            and self.scheme == other.scheme
            and self.netloc == other.netloc
            and self.path == other.path
            and self.params == other.params
            and self.query == other.query
            and self.fragment == other.fragment
            and self.username == other.username
            and self.password == other.password
            and self.host == other.host
            and self.port == other.port
        )


class EnvelopeContext:
    """Extra information for the handling of an envelope."""

    def __init__(
        self, connection_id: Optional[PublicId] = None, uri: Optional[URI] = None
    ):
        """
        Initialize the envelope context.

        :param connection_id: the connection id used for routing the outgoing envelope in the multiplexer.
        :param uri: the URI sent with the envelope.
        """
        self.connection_id = connection_id
        self.uri = uri

    @property
    def uri_raw(self) -> str:
        """Get uri in string format."""
        return str(self.uri)

    def __str__(self):
        """Get the string representation."""
        return "EnvelopeContext(connection_id={connection_id}, uri_raw={uri_raw})".format(
            connection_id=str(self.connection_id), uri_raw=str(self.uri),
        )

    def __eq__(self, other):
        """Compare with another object."""
        return (
            isinstance(other, EnvelopeContext)
            and self.connection_id == other.connection_id
            and self.uri == other.uri
        )


class EnvelopeSerializer(ABC):
    """Abstract class to specify the serialization layer for the envelope."""

    @abstractmethod
    def encode(self, envelope: "Envelope") -> bytes:
        """
        Encode the envelope.

        :param envelope: the envelope to encode
        :return: the encoded envelope
        """

    @abstractmethod
    def decode(self, envelope_bytes: bytes) -> "Envelope":
        """
        Decode the envelope.

        :param envelope_bytes: the encoded envelope
        :return: the envelope
        """


class ProtobufEnvelopeSerializer(EnvelopeSerializer):
    """Envelope serializer using Protobuf."""

    def encode(self, envelope: "Envelope") -> bytes:
        """
        Encode the envelope.

        :param envelope: the envelope to encode
        :return: the encoded envelope
        """
        envelope_pb = base_pb2.Envelope()
        envelope_pb.to = envelope.to
        envelope_pb.sender = envelope.sender
        envelope_pb.protocol_id = str(envelope.protocol_id)
        envelope_pb.message = envelope.message_bytes
        if envelope.context is not None:
            envelope_pb.uri = envelope.context.uri_raw

        envelope_bytes = envelope_pb.SerializeToString()
        return envelope_bytes

    def decode(self, envelope_bytes: bytes) -> "Envelope":
        """
        Decode the envelope.

        :param envelope_bytes: the encoded envelope
        :return: the envelope
        """
        envelope_pb = base_pb2.Envelope()
        envelope_pb.ParseFromString(envelope_bytes)

        to = envelope_pb.to
        sender = envelope_pb.sender
        protocol_id = PublicId.from_str(envelope_pb.protocol_id)
        message = envelope_pb.message
        if envelope_pb.uri == "":  # empty string means this field is not set in proto3
            uri_raw = envelope_pb.uri
            uri = URI(uri_raw=uri_raw)
            context = EnvelopeContext(uri=uri)
            envelope = Envelope(
                to=to,
                sender=sender,
                protocol_id=protocol_id,
                message=message,
                context=context,
            )
        else:
            envelope = Envelope(
                to=to, sender=sender, protocol_id=protocol_id, message=message,
            )

        return envelope


DefaultEnvelopeSerializer = ProtobufEnvelopeSerializer


class Envelope:
    """The top level message class for agent to agent communication."""

    default_serializer = DefaultEnvelopeSerializer()

    def __init__(
        self,
        to: Address,
        sender: Address,
        protocol_id: ProtocolId,
        message: Union[Message, bytes],
        context: Optional[EnvelopeContext] = None,
    ):
        """
        Initialize a Message object.

        :param to: the address of the receiver.
        :param sender: the address of the sender.
        :param protocol_id: the protocol id.
        :param message: the protocol-specific message.
        :param context: the optional envelope context.
        """
        self._to = to
        self._sender = sender
        self._protocol_id = protocol_id
        self._message = message
        self._context = context if context is not None else EnvelopeContext()

    @property
    def to(self) -> Address:
        """Get address of receiver."""
        return self._to

    @to.setter
    def to(self, to: Address) -> None:
        """Set address of receiver."""
        self._to = to

    @property
    def sender(self) -> Address:
        """Get address of sender."""
        return self._sender

    @sender.setter
    def sender(self, sender: Address) -> None:
        """Set address of sender."""
        self._sender = sender

    @property
    def protocol_id(self) -> ProtocolId:
        """Get protocol id."""
        return self._protocol_id

    @protocol_id.setter
    def protocol_id(self, protocol_id: ProtocolId) -> None:
        """Set the protocol id."""
        self._protocol_id = protocol_id

    @property
    def message(self) -> Union[Message, bytes]:
        """Get the protocol-specific message."""
        return self._message

    @message.setter
    def message(self, message: Union[Message, bytes]) -> None:
        """Set the protocol-specific message."""
        self._message = message

    @property
    def message_bytes(self) -> bytes:
        """Get the protocol-specific message."""
        if isinstance(self._message, Message):
            return self._message.encode()
        return self._message

    @property
    def context(self) -> EnvelopeContext:
        """Get the envelope context."""
        return self._context

    @property
    def skill_id(self) -> Optional[SkillId]:
        """
        Get the skill id from an envelope context, if set.

        :return: skill id
        """
        skill_id = None  # Optional[PublicId]
        if self.context is not None and self.context.uri is not None:
            uri_path = self.context.uri.path
            try:
                skill_id = PublicId.from_uri_path(uri_path)
            except ValueError:
                logger.debug("URI - {} - not a valid skill id.".format(uri_path))
        return skill_id

    def __eq__(self, other):
        """Compare with another object."""
        return (
            isinstance(other, Envelope)
            and self.to == other.to
            and self.sender == other.sender
            and self.protocol_id == other.protocol_id
            and self.message == other.message
            and self.context == other.context
        )

    def encode(self, serializer: Optional[EnvelopeSerializer] = None,) -> bytes:
        """
        Encode the envelope.

        :param serializer: the serializer that implements the encoding procedure.
        :return: the encoded envelope.
        """
        if serializer is None:
            serializer = self.default_serializer
        envelope_bytes = serializer.encode(self)
        return envelope_bytes

    @classmethod
    def decode(
        cls, envelope_bytes: bytes, serializer: Optional[EnvelopeSerializer] = None
    ) -> "Envelope":
        """
        Decode the envelope.

        :param envelope_bytes: the bytes to be decoded.
        :param serializer: the serializer that implements the decoding procedure.
        :return: the decoded envelope.
        """
        if serializer is None:
            serializer = cls.default_serializer
        envelope = serializer.decode(envelope_bytes)
        return envelope

    def __str__(self):
        """Get the string representation of an envelope."""
        return "Envelope(to={to}, sender={sender}, protocol_id={protocol_id}, message={message})".format(
            to=self.to,
            sender=self.sender,
            protocol_id=self.protocol_id,
            message=self.message,
<<<<<<< HEAD
        )


class Multiplexer:
    """This class can handle multiple connections at once."""

    def __init__(
        self,
        connections: Optional[Sequence[Connection]] = None,
        default_connection_index: int = 0,
        loop: Optional[AbstractEventLoop] = None,
    ):
        """
        Initialize the connection multiplexer.

        :param connections: a sequence of connections.
        :param default_connection_index: the index of the connection to use as default.
            This information is used for envelopes which don't specify any routing context.
            If connections is None, this parameter is ignored.
        :param loop: the event loop to run the multiplexer. If None, a new event loop is created.
        """
        self._connections: List[Connection] = []
        self._id_to_connection: Dict[PublicId, Connection] = {}
        self.default_connection: Optional[Connection] = None
        self._initialize_connections_if_any(connections, default_connection_index)

        self._connection_status = ConnectionStatus()

        self._lock = Lock()
        self._loop = loop if loop is not None else asyncio.new_event_loop()
        self._thread = Thread(target=self._run_loop)

        self._in_queue = AsyncFriendlyQueue()  # type: AsyncFriendlyQueue
        self._out_queue = None  # type: Optional[asyncio.Queue]

        self._connect_all_task = None  # type: Optional[Future]
        self._disconnect_all_task = None  # type: Optional[Future]
        self._recv_loop_task = None  # type: Optional[Future]
        self._send_loop_task = None  # type: Optional[Future]
        self._default_routing = {}  # type: Dict[PublicId, PublicId]

    def _initialize_connections_if_any(
        self, connections: Optional[Sequence[Connection]], default_connection_index: int
    ):
        if connections is not None:
            assert (
                0 <= default_connection_index <= len(connections) - 1
            ), "Default connection index out of range."
            for idx, connection in enumerate(connections):
                self.add_connection(connection, idx == default_connection_index)

    @property
    def in_queue(self) -> AsyncFriendlyQueue:
        """Get the in queue."""
        return self._in_queue

    @property
    def out_queue(self) -> asyncio.Queue:
        """Get the out queue."""
        assert (
            self._out_queue is not None
        ), "Accessing out queue before loop is started."
        return self._out_queue

    @property
    def connections(self) -> Tuple[Connection, ...]:
        """Get the connections."""
        return tuple(self._connections)

    @property
    def is_connected(self) -> bool:
        """Check whether the multiplexer is processing envelopes."""
        return self._loop.is_running() and all(
            c.connection_status.is_connected for c in self._connections
        )

    @property
    def default_routing(self) -> Dict[PublicId, PublicId]:
        """Get the default routing."""
        return self._default_routing

    @default_routing.setter
    def default_routing(self, default_routing: Dict[PublicId, PublicId]):
        """Set the default routing."""
        self._default_routing = default_routing

    @property
    def connection_status(self) -> ConnectionStatus:
        """Get the connection status."""
        return self._connection_status

    def connect(self) -> None:
        """Connect the multiplexer."""
        self._connection_consistency_checks()
        with self._lock:
            if self.connection_status.is_connected:
                logger.debug("Multiplexer already connected.")
                return
            self._start_loop_threaded_if_not_running()
            try:
                self._connect_all_task = asyncio.run_coroutine_threadsafe(
                    self._connect_all(), loop=self._loop
                )
                self._connect_all_task.result()
                self._connect_all_task = None
                assert self.is_connected, "At least one connection failed to connect!"
                self._connection_status.is_connected = True
                self._recv_loop_task = asyncio.run_coroutine_threadsafe(
                    self._receiving_loop(), loop=self._loop
                )
                self._send_loop_task = asyncio.run_coroutine_threadsafe(
                    self._send_loop(), loop=self._loop
                )
            except (CancelledError, Exception):
                self._connection_status.is_connected = False
                self._stop()
                raise AEAConnectionError("Failed to connect the multiplexer.")

    def disconnect(self) -> None:
        """Disconnect the multiplexer."""
        with self._lock:
            if not self.connection_status.is_connected:
                logger.debug("Multiplexer already disconnected.")
                self._stop()
                return
            try:
                logger.debug("Disconnecting the multiplexer...")
                self._disconnect_all_task = asyncio.run_coroutine_threadsafe(
                    self._disconnect_all(), loop=self._loop
                )
                self._disconnect_all_task.result()
                self._disconnect_all_task = None
                self._stop()
                self._connection_status.is_connected = False
            except (CancelledError, Exception):
                raise AEAConnectionError("Failed to disconnect the multiplexer.")

    def _run_loop(self):
        """
        Run the asyncio loop.

        This method is supposed to be run only in the Multiplexer thread.
        """
        logger.debug("Starting threaded asyncio loop...")
        asyncio.set_event_loop(self._loop)
        self._out_queue = asyncio.Queue()
        self._loop.run_forever()
        logger.debug("Asyncio loop has been stopped.")

    def _start_loop_threaded_if_not_running(self):
        """Start the multiplexer."""
        if not self._loop.is_running() and not self._thread.is_alive():
            self._thread.start()
        logger.debug("Multiplexer started.")

    def _stop(self):
        """Stop the multiplexer."""
        if self._recv_loop_task is not None and not self._recv_loop_task.done():
            self._recv_loop_task.cancel()

        if self._send_loop_task is not None and not self._send_loop_task.done():
            # send a 'stop' token (a None value) to wake up the coroutine waiting for outgoing envelopes.
            asyncio.run_coroutine_threadsafe(
                self.out_queue.put(None), self._loop
            ).result()
            self._send_loop_task.cancel()

        if self._connect_all_task is not None:
            self._connect_all_task.cancel()
        if self._disconnect_all_task is not None:
            self._disconnect_all_task.cancel()

        for connection in [
            c
            for c in self.connections
            if c.connection_status.is_connected or c.connection_status.is_connecting
        ]:
            asyncio.run_coroutine_threadsafe(
                connection.disconnect(), self._loop
            ).result()

        if self._loop.is_running() and not self._thread.is_alive():
            self._loop.call_soon_threadsafe(self._loop.stop)
            self._loop.stop()
        elif self._loop.is_running() and self._thread.is_alive():
            self._loop.call_soon_threadsafe(self._loop.stop)
            self._thread.join()
        logger.debug("Multiplexer stopped.")

    async def _connect_all(self):
        """Set all the connection up."""
        logger.debug("Start multiplexer connections.")
        connected = []  # type: List[PublicId]
        for connection_id, connection in self._id_to_connection.items():
            try:
                await self._connect_one(connection_id)
                connected.append(connection_id)
            except Exception as e:
                logger.error(
                    "Error while connecting {}: {}".format(
                        str(type(connection)), str(e)
                    )
                )
                for c in connected:
                    await self._disconnect_one(c)
                break

    async def _connect_one(self, connection_id: PublicId) -> None:
        """
        Set a connection up.

        :param connection_id: the id of the connection.
        :return: None
        """
        connection = self._id_to_connection[connection_id]
        logger.debug("Processing connection {}".format(connection.connection_id))
        if connection.connection_status.is_connected:
            logger.debug(
                "Connection {} already established.".format(connection.connection_id)
            )
        else:
            connection.loop = self._loop
            await connection.connect()
            logger.debug(
                "Connection {} has been set up successfully.".format(
                    connection.connection_id
                )
            )

    async def _disconnect_all(self):
        """Tear all the connections down."""
        logger.debug("Tear the multiplexer connections down.")
        for connection_id, connection in self._id_to_connection.items():
            try:
                await self._disconnect_one(connection_id)
            except Exception as e:
                logger.error(
                    "Error while disconnecting {}: {}".format(
                        str(type(connection)), str(e)
                    )
                )

    async def _disconnect_one(self, connection_id: PublicId) -> None:
        """
        Tear a connection down.

        :param connection_id: the id of the connection.
        :return: None
        """
        connection = self._id_to_connection[connection_id]
        logger.debug("Processing connection {}".format(connection.connection_id))
        if not connection.connection_status.is_connected:
            logger.debug(
                "Connection {} already disconnected.".format(connection.connection_id)
            )
        else:
            await connection.disconnect()
            logger.debug(
                "Connection {} has been disconnected successfully.".format(
                    connection.connection_id
                )
            )

    async def _send_loop(self):
        """Process the outgoing envelopes."""
        if not self.is_connected:
            logger.debug("Sending loop not started. The multiplexer is not connected.")
            return

        while self.is_connected:
            try:
                logger.debug("Waiting for outgoing envelopes...")
                envelope = await self.out_queue.get()
                if envelope is None:
                    logger.debug(
                        "Received empty envelope. Quitting the sending loop..."
                    )
                    return None
                logger.debug("Sending envelope {}".format(str(envelope)))
                await self._send(envelope)
            except asyncio.CancelledError:
                logger.debug("Sending loop cancelled.")
                return
            except AEAConnectionError as e:
                logger.error(str(e))
            except Exception as e:
                logger.error("Error in the sending loop: {}".format(str(e)))
                return

    async def _receiving_loop(self):
        """Process incoming envelopes."""
        logger.debug("Starting receving loop...")
        task_to_connection = {
            asyncio.ensure_future(conn.receive()): conn for conn in self.connections
        }

        while self.connection_status.is_connected and len(task_to_connection) > 0:
            try:
                logger.debug("Waiting for incoming envelopes...")
                done, _pending = await asyncio.wait(
                    task_to_connection.keys(), return_when=asyncio.FIRST_COMPLETED
                )

                # process completed receiving tasks.
                for task in done:
                    envelope = task.result()
                    if envelope is not None:
                        self.in_queue.put_nowait(envelope)

                    # reinstantiate receiving task, but only if the connection is still up.
                    connection = task_to_connection.pop(task)
                    if connection.connection_status.is_connected:
                        new_task = asyncio.ensure_future(connection.receive())
                        task_to_connection[new_task] = connection

            except asyncio.CancelledError:
                logger.debug("Receiving loop cancelled.")
                break
            except Exception as e:
                logger.error("Error in the receiving loop: {}".format(str(e)))
                break

        # cancel all the receiving tasks.
        for t in task_to_connection.keys():
            t.cancel()
        logger.debug("Receiving loop terminated.")

    async def _send(self, envelope: Envelope) -> None:
        """
        Send an envelope.

        :param envelope: the envelope to send.
        :return: None
        :raises ValueError: if the connection id provided is not valid.
        :raises AEAConnectionError: if the connection id provided is not valid.
        """
        connection_id = None  # type: Optional[PublicId]
        envelope_context = envelope.context
        # first, try to route by context
        if envelope_context is not None:
            connection_id = envelope_context.connection_id

        # second, try to route by default routing
        if connection_id is None and envelope.protocol_id in self.default_routing:
            connection_id = self.default_routing[envelope.protocol_id]
            logger.debug("Using default routing: {}".format(connection_id))

        if connection_id is not None and connection_id not in self._id_to_connection:
            raise AEAConnectionError(
                "No connection registered with id: {}.".format(connection_id)
            )

        if connection_id is None:
            logger.debug("Using default connection: {}".format(self.default_connection))
            connection = self.default_connection
        else:
            connection = self._id_to_connection[connection_id]

        connection = cast(Connection, connection)
        if (
            len(connection.restricted_to_protocols) > 0
            and envelope.protocol_id not in connection.restricted_to_protocols
        ):
            logger.warning(
                "Connection {} cannot handle protocol {}. Cannot send the envelope.".format(
                    connection.connection_id, envelope.protocol_id
                )
            )
            return

        try:
            await connection.send(envelope)
        except Exception as e:  # pragma: no cover
            raise e

    def get(
        self, block: bool = False, timeout: Optional[float] = None
    ) -> Optional[Envelope]:
        """
        Get an envelope within a timeout.

        :param block: make the call blocking (ignore the timeout).
        :param timeout: the timeout to wait until an envelope is received.
        :return: the envelope, or None if no envelope is available within a timeout.
        """
        try:
            return self.in_queue.get(block=block, timeout=timeout)
        except queue.Empty:
            raise Empty

    async def async_get(self) -> Envelope:
        """
        Get an envelope async way.

        :return: the envelope
        """
        try:
            return await self.in_queue.async_get()
        except queue.Empty:
            raise Empty

    async def async_wait(self) -> None:
        """
        Get an envelope async way.

        :return: the envelope
        """
        return await self.in_queue.async_wait()

    def put(self, envelope: Envelope) -> None:
        """
        Schedule an envelope for sending it.

        Notice that the output queue is an asyncio.Queue which uses an event loop
        running on a different thread than the one used in this function.

        :param envelope: the envelope to be sent.
        :return: None
        """
        fut = asyncio.run_coroutine_threadsafe(self.out_queue.put(envelope), self._loop)
        fut.result()

    def add_connection(self, connection: Connection, is_default: bool = False) -> None:
        """
        Add a connection to the mutliplexer.

        :param connection: the connection to add.
        :param is_default: whether the connection added should be the default one.
        :return: None
        """
        if connection.connection_id in self._id_to_connection:
            logger.warning(
                f"A connection with id {connection.connection_id} was already added. Replacing it..."
            )

        self._connections.append(connection)
        self._id_to_connection[connection.connection_id] = connection
        if is_default:
            self.default_connection = connection

    def _connection_consistency_checks(self):
        """
        Do some consistency checks on the multiplexer connections.

        :return: None
        :raise AssertionError: if an inconsistency is found.
        """
        assert len(self.connections) > 0, "List of connections cannot be empty."

        assert len(set(c.connection_id for c in self.connections)) == len(
            self.connections
        ), "Connection names must be unique."


class InBox:
    """A queue from where you can only consume envelopes."""

    def __init__(self, multiplexer: Multiplexer):
        """
        Initialize the inbox.

        :param multiplexer: the multiplexer
        """
        super().__init__()
        self._multiplexer = multiplexer

    def empty(self) -> bool:
        """
        Check for a envelope on the in queue.

        :return: boolean indicating whether there is an envelope or not
        """
        return self._multiplexer.in_queue.empty()

    def get(self, block: bool = False, timeout: Optional[float] = None) -> Envelope:
        """
        Check for a envelope on the in queue.

        :param block: make the call blocking (ignore the timeout).
        :param timeout: times out the block after timeout seconds.

        :return: the envelope object.
        :raises Empty: if the attempt to get an envelope fails.
        """
        logger.debug("Checks for envelope from the in queue...")
        envelope = self._multiplexer.get(block=block, timeout=timeout)
        if envelope is None:
            raise Empty()
        logger.debug(
            "Incoming envelope: to='{}' sender='{}' protocol_id='{}' message='{!r}'".format(
                envelope.to, envelope.sender, envelope.protocol_id, envelope.message
            )
        )
        return envelope

    def get_nowait(self) -> Optional[Envelope]:
        """
        Check for a envelope on the in queue and wait for no time.

        :return: the envelope object
        """
        try:
            envelope = self.get()
        except Empty:
            return None
        return envelope

    async def async_get(self) -> Envelope:
        """
        Check for a envelope on the in queue.

        :return: the envelope object.
        """
        logger.debug("Checks for envelope from the in queue async way...")
        envelope = await self._multiplexer.async_get()
        if envelope is None:
            raise Empty()
        logger.debug(
            "Incoming envelope: to='{}' sender='{}' protocol_id='{}' message='{!r}'".format(
                envelope.to, envelope.sender, envelope.protocol_id, envelope.message
            )
        )
        return envelope

    async def async_wait(self) -> None:
        """
        Check for a envelope on the in queue.

        :return: the envelope object.
        """
        logger.debug("Checks for envelope presents in queue async way...")
        await self._multiplexer.async_wait()


class OutBox:
    """A queue from where you can only enqueue envelopes."""

    def __init__(self, multiplexer: Multiplexer, default_address: Address):
        """
        Initialize the outbox.

        :param multiplexer: the multiplexer
        :param default_address: the default address of the agent
        """
        super().__init__()
        self._multiplexer = multiplexer
        self._default_address = default_address

    def empty(self) -> bool:
        """
        Check for a envelope on the in queue.

        :return: boolean indicating whether there is an envelope or not
        """
        return self._multiplexer.out_queue.empty()

    def put(self, envelope: Envelope) -> None:
        """
        Put an envelope into the queue.

        :param envelope: the envelope.
        :return: None
        """
        logger.debug(
            "Put an envelope in the queue: to='{}' sender='{}' protocol_id='{}' message='{!r}' context='{}'...".format(
                envelope.to,
                envelope.sender,
                envelope.protocol_id,
                envelope.message,
                envelope.context,
            )
        )
        assert isinstance(
            envelope.message, Message
        ), "Only Message type allowed in envelope message field when putting into outbox."
        self._multiplexer.put(envelope)

    def put_message(
        self,
        message: Message,
        sender: Optional[Address] = None,
        context: Optional[EnvelopeContext] = None,
    ) -> None:
        """
        Put a message in the outbox.

        This constructs an envelope with the input arguments.

        :param sender: the sender of the envelope (optional field only necessary when the non-default address is used for sending).
        :param message: the message.
        :param context: the envelope context
        :return: None
        """
        assert isinstance(message, Message), "Provided message not of type Message."
        assert (
            message.counterparty
        ), "Provided message has message.counterparty not set."
        envelope = Envelope(
            to=message.counterparty,
            sender=sender or self._default_address,
            protocol_id=message.protocol_id,
            message=message,
            context=context,
        )
        self.put(envelope)
=======
        )
>>>>>>> 758674ce
<|MERGE_RESOLUTION|>--- conflicted
+++ resolved
@@ -20,14 +20,7 @@
 
 import logging
 from abc import ABC, abstractmethod
-<<<<<<< HEAD
-from asyncio import AbstractEventLoop, CancelledError
-from concurrent.futures import Future
-from threading import Lock, Thread
-from typing import Dict, List, Optional, Sequence, Tuple, Union, cast
-=======
-from typing import Optional
->>>>>>> 758674ce
+from typing import Optional, Union
 from urllib.parse import urlparse
 
 from aea.configurations.base import ProtocolId, PublicId, SkillId
@@ -400,612 +393,4 @@
             sender=self.sender,
             protocol_id=self.protocol_id,
             message=self.message,
-<<<<<<< HEAD
-        )
-
-
-class Multiplexer:
-    """This class can handle multiple connections at once."""
-
-    def __init__(
-        self,
-        connections: Optional[Sequence[Connection]] = None,
-        default_connection_index: int = 0,
-        loop: Optional[AbstractEventLoop] = None,
-    ):
-        """
-        Initialize the connection multiplexer.
-
-        :param connections: a sequence of connections.
-        :param default_connection_index: the index of the connection to use as default.
-            This information is used for envelopes which don't specify any routing context.
-            If connections is None, this parameter is ignored.
-        :param loop: the event loop to run the multiplexer. If None, a new event loop is created.
-        """
-        self._connections: List[Connection] = []
-        self._id_to_connection: Dict[PublicId, Connection] = {}
-        self.default_connection: Optional[Connection] = None
-        self._initialize_connections_if_any(connections, default_connection_index)
-
-        self._connection_status = ConnectionStatus()
-
-        self._lock = Lock()
-        self._loop = loop if loop is not None else asyncio.new_event_loop()
-        self._thread = Thread(target=self._run_loop)
-
-        self._in_queue = AsyncFriendlyQueue()  # type: AsyncFriendlyQueue
-        self._out_queue = None  # type: Optional[asyncio.Queue]
-
-        self._connect_all_task = None  # type: Optional[Future]
-        self._disconnect_all_task = None  # type: Optional[Future]
-        self._recv_loop_task = None  # type: Optional[Future]
-        self._send_loop_task = None  # type: Optional[Future]
-        self._default_routing = {}  # type: Dict[PublicId, PublicId]
-
-    def _initialize_connections_if_any(
-        self, connections: Optional[Sequence[Connection]], default_connection_index: int
-    ):
-        if connections is not None:
-            assert (
-                0 <= default_connection_index <= len(connections) - 1
-            ), "Default connection index out of range."
-            for idx, connection in enumerate(connections):
-                self.add_connection(connection, idx == default_connection_index)
-
-    @property
-    def in_queue(self) -> AsyncFriendlyQueue:
-        """Get the in queue."""
-        return self._in_queue
-
-    @property
-    def out_queue(self) -> asyncio.Queue:
-        """Get the out queue."""
-        assert (
-            self._out_queue is not None
-        ), "Accessing out queue before loop is started."
-        return self._out_queue
-
-    @property
-    def connections(self) -> Tuple[Connection, ...]:
-        """Get the connections."""
-        return tuple(self._connections)
-
-    @property
-    def is_connected(self) -> bool:
-        """Check whether the multiplexer is processing envelopes."""
-        return self._loop.is_running() and all(
-            c.connection_status.is_connected for c in self._connections
-        )
-
-    @property
-    def default_routing(self) -> Dict[PublicId, PublicId]:
-        """Get the default routing."""
-        return self._default_routing
-
-    @default_routing.setter
-    def default_routing(self, default_routing: Dict[PublicId, PublicId]):
-        """Set the default routing."""
-        self._default_routing = default_routing
-
-    @property
-    def connection_status(self) -> ConnectionStatus:
-        """Get the connection status."""
-        return self._connection_status
-
-    def connect(self) -> None:
-        """Connect the multiplexer."""
-        self._connection_consistency_checks()
-        with self._lock:
-            if self.connection_status.is_connected:
-                logger.debug("Multiplexer already connected.")
-                return
-            self._start_loop_threaded_if_not_running()
-            try:
-                self._connect_all_task = asyncio.run_coroutine_threadsafe(
-                    self._connect_all(), loop=self._loop
-                )
-                self._connect_all_task.result()
-                self._connect_all_task = None
-                assert self.is_connected, "At least one connection failed to connect!"
-                self._connection_status.is_connected = True
-                self._recv_loop_task = asyncio.run_coroutine_threadsafe(
-                    self._receiving_loop(), loop=self._loop
-                )
-                self._send_loop_task = asyncio.run_coroutine_threadsafe(
-                    self._send_loop(), loop=self._loop
-                )
-            except (CancelledError, Exception):
-                self._connection_status.is_connected = False
-                self._stop()
-                raise AEAConnectionError("Failed to connect the multiplexer.")
-
-    def disconnect(self) -> None:
-        """Disconnect the multiplexer."""
-        with self._lock:
-            if not self.connection_status.is_connected:
-                logger.debug("Multiplexer already disconnected.")
-                self._stop()
-                return
-            try:
-                logger.debug("Disconnecting the multiplexer...")
-                self._disconnect_all_task = asyncio.run_coroutine_threadsafe(
-                    self._disconnect_all(), loop=self._loop
-                )
-                self._disconnect_all_task.result()
-                self._disconnect_all_task = None
-                self._stop()
-                self._connection_status.is_connected = False
-            except (CancelledError, Exception):
-                raise AEAConnectionError("Failed to disconnect the multiplexer.")
-
-    def _run_loop(self):
-        """
-        Run the asyncio loop.
-
-        This method is supposed to be run only in the Multiplexer thread.
-        """
-        logger.debug("Starting threaded asyncio loop...")
-        asyncio.set_event_loop(self._loop)
-        self._out_queue = asyncio.Queue()
-        self._loop.run_forever()
-        logger.debug("Asyncio loop has been stopped.")
-
-    def _start_loop_threaded_if_not_running(self):
-        """Start the multiplexer."""
-        if not self._loop.is_running() and not self._thread.is_alive():
-            self._thread.start()
-        logger.debug("Multiplexer started.")
-
-    def _stop(self):
-        """Stop the multiplexer."""
-        if self._recv_loop_task is not None and not self._recv_loop_task.done():
-            self._recv_loop_task.cancel()
-
-        if self._send_loop_task is not None and not self._send_loop_task.done():
-            # send a 'stop' token (a None value) to wake up the coroutine waiting for outgoing envelopes.
-            asyncio.run_coroutine_threadsafe(
-                self.out_queue.put(None), self._loop
-            ).result()
-            self._send_loop_task.cancel()
-
-        if self._connect_all_task is not None:
-            self._connect_all_task.cancel()
-        if self._disconnect_all_task is not None:
-            self._disconnect_all_task.cancel()
-
-        for connection in [
-            c
-            for c in self.connections
-            if c.connection_status.is_connected or c.connection_status.is_connecting
-        ]:
-            asyncio.run_coroutine_threadsafe(
-                connection.disconnect(), self._loop
-            ).result()
-
-        if self._loop.is_running() and not self._thread.is_alive():
-            self._loop.call_soon_threadsafe(self._loop.stop)
-            self._loop.stop()
-        elif self._loop.is_running() and self._thread.is_alive():
-            self._loop.call_soon_threadsafe(self._loop.stop)
-            self._thread.join()
-        logger.debug("Multiplexer stopped.")
-
-    async def _connect_all(self):
-        """Set all the connection up."""
-        logger.debug("Start multiplexer connections.")
-        connected = []  # type: List[PublicId]
-        for connection_id, connection in self._id_to_connection.items():
-            try:
-                await self._connect_one(connection_id)
-                connected.append(connection_id)
-            except Exception as e:
-                logger.error(
-                    "Error while connecting {}: {}".format(
-                        str(type(connection)), str(e)
-                    )
-                )
-                for c in connected:
-                    await self._disconnect_one(c)
-                break
-
-    async def _connect_one(self, connection_id: PublicId) -> None:
-        """
-        Set a connection up.
-
-        :param connection_id: the id of the connection.
-        :return: None
-        """
-        connection = self._id_to_connection[connection_id]
-        logger.debug("Processing connection {}".format(connection.connection_id))
-        if connection.connection_status.is_connected:
-            logger.debug(
-                "Connection {} already established.".format(connection.connection_id)
-            )
-        else:
-            connection.loop = self._loop
-            await connection.connect()
-            logger.debug(
-                "Connection {} has been set up successfully.".format(
-                    connection.connection_id
-                )
-            )
-
-    async def _disconnect_all(self):
-        """Tear all the connections down."""
-        logger.debug("Tear the multiplexer connections down.")
-        for connection_id, connection in self._id_to_connection.items():
-            try:
-                await self._disconnect_one(connection_id)
-            except Exception as e:
-                logger.error(
-                    "Error while disconnecting {}: {}".format(
-                        str(type(connection)), str(e)
-                    )
-                )
-
-    async def _disconnect_one(self, connection_id: PublicId) -> None:
-        """
-        Tear a connection down.
-
-        :param connection_id: the id of the connection.
-        :return: None
-        """
-        connection = self._id_to_connection[connection_id]
-        logger.debug("Processing connection {}".format(connection.connection_id))
-        if not connection.connection_status.is_connected:
-            logger.debug(
-                "Connection {} already disconnected.".format(connection.connection_id)
-            )
-        else:
-            await connection.disconnect()
-            logger.debug(
-                "Connection {} has been disconnected successfully.".format(
-                    connection.connection_id
-                )
-            )
-
-    async def _send_loop(self):
-        """Process the outgoing envelopes."""
-        if not self.is_connected:
-            logger.debug("Sending loop not started. The multiplexer is not connected.")
-            return
-
-        while self.is_connected:
-            try:
-                logger.debug("Waiting for outgoing envelopes...")
-                envelope = await self.out_queue.get()
-                if envelope is None:
-                    logger.debug(
-                        "Received empty envelope. Quitting the sending loop..."
-                    )
-                    return None
-                logger.debug("Sending envelope {}".format(str(envelope)))
-                await self._send(envelope)
-            except asyncio.CancelledError:
-                logger.debug("Sending loop cancelled.")
-                return
-            except AEAConnectionError as e:
-                logger.error(str(e))
-            except Exception as e:
-                logger.error("Error in the sending loop: {}".format(str(e)))
-                return
-
-    async def _receiving_loop(self):
-        """Process incoming envelopes."""
-        logger.debug("Starting receving loop...")
-        task_to_connection = {
-            asyncio.ensure_future(conn.receive()): conn for conn in self.connections
-        }
-
-        while self.connection_status.is_connected and len(task_to_connection) > 0:
-            try:
-                logger.debug("Waiting for incoming envelopes...")
-                done, _pending = await asyncio.wait(
-                    task_to_connection.keys(), return_when=asyncio.FIRST_COMPLETED
-                )
-
-                # process completed receiving tasks.
-                for task in done:
-                    envelope = task.result()
-                    if envelope is not None:
-                        self.in_queue.put_nowait(envelope)
-
-                    # reinstantiate receiving task, but only if the connection is still up.
-                    connection = task_to_connection.pop(task)
-                    if connection.connection_status.is_connected:
-                        new_task = asyncio.ensure_future(connection.receive())
-                        task_to_connection[new_task] = connection
-
-            except asyncio.CancelledError:
-                logger.debug("Receiving loop cancelled.")
-                break
-            except Exception as e:
-                logger.error("Error in the receiving loop: {}".format(str(e)))
-                break
-
-        # cancel all the receiving tasks.
-        for t in task_to_connection.keys():
-            t.cancel()
-        logger.debug("Receiving loop terminated.")
-
-    async def _send(self, envelope: Envelope) -> None:
-        """
-        Send an envelope.
-
-        :param envelope: the envelope to send.
-        :return: None
-        :raises ValueError: if the connection id provided is not valid.
-        :raises AEAConnectionError: if the connection id provided is not valid.
-        """
-        connection_id = None  # type: Optional[PublicId]
-        envelope_context = envelope.context
-        # first, try to route by context
-        if envelope_context is not None:
-            connection_id = envelope_context.connection_id
-
-        # second, try to route by default routing
-        if connection_id is None and envelope.protocol_id in self.default_routing:
-            connection_id = self.default_routing[envelope.protocol_id]
-            logger.debug("Using default routing: {}".format(connection_id))
-
-        if connection_id is not None and connection_id not in self._id_to_connection:
-            raise AEAConnectionError(
-                "No connection registered with id: {}.".format(connection_id)
-            )
-
-        if connection_id is None:
-            logger.debug("Using default connection: {}".format(self.default_connection))
-            connection = self.default_connection
-        else:
-            connection = self._id_to_connection[connection_id]
-
-        connection = cast(Connection, connection)
-        if (
-            len(connection.restricted_to_protocols) > 0
-            and envelope.protocol_id not in connection.restricted_to_protocols
-        ):
-            logger.warning(
-                "Connection {} cannot handle protocol {}. Cannot send the envelope.".format(
-                    connection.connection_id, envelope.protocol_id
-                )
-            )
-            return
-
-        try:
-            await connection.send(envelope)
-        except Exception as e:  # pragma: no cover
-            raise e
-
-    def get(
-        self, block: bool = False, timeout: Optional[float] = None
-    ) -> Optional[Envelope]:
-        """
-        Get an envelope within a timeout.
-
-        :param block: make the call blocking (ignore the timeout).
-        :param timeout: the timeout to wait until an envelope is received.
-        :return: the envelope, or None if no envelope is available within a timeout.
-        """
-        try:
-            return self.in_queue.get(block=block, timeout=timeout)
-        except queue.Empty:
-            raise Empty
-
-    async def async_get(self) -> Envelope:
-        """
-        Get an envelope async way.
-
-        :return: the envelope
-        """
-        try:
-            return await self.in_queue.async_get()
-        except queue.Empty:
-            raise Empty
-
-    async def async_wait(self) -> None:
-        """
-        Get an envelope async way.
-
-        :return: the envelope
-        """
-        return await self.in_queue.async_wait()
-
-    def put(self, envelope: Envelope) -> None:
-        """
-        Schedule an envelope for sending it.
-
-        Notice that the output queue is an asyncio.Queue which uses an event loop
-        running on a different thread than the one used in this function.
-
-        :param envelope: the envelope to be sent.
-        :return: None
-        """
-        fut = asyncio.run_coroutine_threadsafe(self.out_queue.put(envelope), self._loop)
-        fut.result()
-
-    def add_connection(self, connection: Connection, is_default: bool = False) -> None:
-        """
-        Add a connection to the mutliplexer.
-
-        :param connection: the connection to add.
-        :param is_default: whether the connection added should be the default one.
-        :return: None
-        """
-        if connection.connection_id in self._id_to_connection:
-            logger.warning(
-                f"A connection with id {connection.connection_id} was already added. Replacing it..."
-            )
-
-        self._connections.append(connection)
-        self._id_to_connection[connection.connection_id] = connection
-        if is_default:
-            self.default_connection = connection
-
-    def _connection_consistency_checks(self):
-        """
-        Do some consistency checks on the multiplexer connections.
-
-        :return: None
-        :raise AssertionError: if an inconsistency is found.
-        """
-        assert len(self.connections) > 0, "List of connections cannot be empty."
-
-        assert len(set(c.connection_id for c in self.connections)) == len(
-            self.connections
-        ), "Connection names must be unique."
-
-
-class InBox:
-    """A queue from where you can only consume envelopes."""
-
-    def __init__(self, multiplexer: Multiplexer):
-        """
-        Initialize the inbox.
-
-        :param multiplexer: the multiplexer
-        """
-        super().__init__()
-        self._multiplexer = multiplexer
-
-    def empty(self) -> bool:
-        """
-        Check for a envelope on the in queue.
-
-        :return: boolean indicating whether there is an envelope or not
-        """
-        return self._multiplexer.in_queue.empty()
-
-    def get(self, block: bool = False, timeout: Optional[float] = None) -> Envelope:
-        """
-        Check for a envelope on the in queue.
-
-        :param block: make the call blocking (ignore the timeout).
-        :param timeout: times out the block after timeout seconds.
-
-        :return: the envelope object.
-        :raises Empty: if the attempt to get an envelope fails.
-        """
-        logger.debug("Checks for envelope from the in queue...")
-        envelope = self._multiplexer.get(block=block, timeout=timeout)
-        if envelope is None:
-            raise Empty()
-        logger.debug(
-            "Incoming envelope: to='{}' sender='{}' protocol_id='{}' message='{!r}'".format(
-                envelope.to, envelope.sender, envelope.protocol_id, envelope.message
-            )
-        )
-        return envelope
-
-    def get_nowait(self) -> Optional[Envelope]:
-        """
-        Check for a envelope on the in queue and wait for no time.
-
-        :return: the envelope object
-        """
-        try:
-            envelope = self.get()
-        except Empty:
-            return None
-        return envelope
-
-    async def async_get(self) -> Envelope:
-        """
-        Check for a envelope on the in queue.
-
-        :return: the envelope object.
-        """
-        logger.debug("Checks for envelope from the in queue async way...")
-        envelope = await self._multiplexer.async_get()
-        if envelope is None:
-            raise Empty()
-        logger.debug(
-            "Incoming envelope: to='{}' sender='{}' protocol_id='{}' message='{!r}'".format(
-                envelope.to, envelope.sender, envelope.protocol_id, envelope.message
-            )
-        )
-        return envelope
-
-    async def async_wait(self) -> None:
-        """
-        Check for a envelope on the in queue.
-
-        :return: the envelope object.
-        """
-        logger.debug("Checks for envelope presents in queue async way...")
-        await self._multiplexer.async_wait()
-
-
-class OutBox:
-    """A queue from where you can only enqueue envelopes."""
-
-    def __init__(self, multiplexer: Multiplexer, default_address: Address):
-        """
-        Initialize the outbox.
-
-        :param multiplexer: the multiplexer
-        :param default_address: the default address of the agent
-        """
-        super().__init__()
-        self._multiplexer = multiplexer
-        self._default_address = default_address
-
-    def empty(self) -> bool:
-        """
-        Check for a envelope on the in queue.
-
-        :return: boolean indicating whether there is an envelope or not
-        """
-        return self._multiplexer.out_queue.empty()
-
-    def put(self, envelope: Envelope) -> None:
-        """
-        Put an envelope into the queue.
-
-        :param envelope: the envelope.
-        :return: None
-        """
-        logger.debug(
-            "Put an envelope in the queue: to='{}' sender='{}' protocol_id='{}' message='{!r}' context='{}'...".format(
-                envelope.to,
-                envelope.sender,
-                envelope.protocol_id,
-                envelope.message,
-                envelope.context,
-            )
-        )
-        assert isinstance(
-            envelope.message, Message
-        ), "Only Message type allowed in envelope message field when putting into outbox."
-        self._multiplexer.put(envelope)
-
-    def put_message(
-        self,
-        message: Message,
-        sender: Optional[Address] = None,
-        context: Optional[EnvelopeContext] = None,
-    ) -> None:
-        """
-        Put a message in the outbox.
-
-        This constructs an envelope with the input arguments.
-
-        :param sender: the sender of the envelope (optional field only necessary when the non-default address is used for sending).
-        :param message: the message.
-        :param context: the envelope context
-        :return: None
-        """
-        assert isinstance(message, Message), "Provided message not of type Message."
-        assert (
-            message.counterparty
-        ), "Provided message has message.counterparty not set."
-        envelope = Envelope(
-            to=message.counterparty,
-            sender=sender or self._default_address,
-            protocol_id=message.protocol_id,
-            message=message,
-            context=context,
-        )
-        self.put(envelope)
-=======
-        )
->>>>>>> 758674ce
+        )