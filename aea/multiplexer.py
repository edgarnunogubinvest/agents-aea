--- conflicted
+++ resolved
@@ -745,23 +745,13 @@
         """
         if not isinstance(message, Message):
             raise ValueError("Provided message not of type Message.")
-<<<<<<< HEAD
         if not message.has_to:
             raise ValueError("Provided message has message.to not set.")
-        if not message.has_sender and sender is None:
+        if not message.has_sender:
             raise ValueError("Provided message has message.sender not set.")
         envelope = Envelope(
             to=message.to,
-            sender=sender or message.sender,  # TODO: remove "sender"
-=======
-        if not message.has_counterparty:
-            raise ValueError("Provided message has message.counterparty not set.")
-        if not message.has_sender:
-            raise ValueError("Provided message has message.sender not set.")
-        envelope = Envelope(
-            to=message.counterparty,
             sender=message.sender,
->>>>>>> d21d9c30
             protocol_id=message.protocol_id,
             message=message,
             context=context,
