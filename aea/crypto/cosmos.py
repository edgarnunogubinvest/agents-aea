# -*- coding: utf-8 -*-
# ------------------------------------------------------------------------------
#
#   Copyright 2018-2019 Fetch.AI Limited
#
#   Licensed under the Apache License, Version 2.0 (the "License");
#   you may not use this file except in compliance with the License.
#   You may obtain a copy of the License at
#
#       http://www.apache.org/licenses/LICENSE-2.0
#
#   Unless required by applicable law or agreed to in writing, software
#   distributed under the License is distributed on an "AS IS" BASIS,
#   WITHOUT WARRANTIES OR CONDITIONS OF ANY KIND, either express or implied.
#   See the License for the specific language governing permissions and
#   limitations under the License.
#
# ------------------------------------------------------------------------------

"""Cosmos module wrapping the public and private key cryptography and ledger api."""

import base64
import hashlib
import json
import logging
import os
import subprocess  # nosec
import tempfile
import time
from pathlib import Path
from typing import Any, BinaryIO, Dict, List, Optional, Tuple

from bech32 import bech32_encode, convertbits

from ecdsa import SECP256k1, SigningKey, VerifyingKey
from ecdsa.util import sigencode_string_canonize

import requests

from aea.crypto.base import Crypto, FaucetApi, Helper, LedgerApi
from aea.helpers.base import try_decorator
from aea.mail.base import Address

logger = logging.getLogger(__name__)

_COSMOS = "cosmos"
COSMOS_TESTNET_FAUCET_URL = "https://faucet-agent-land.prod.fetch-ai.com:443/claim"
TESTNET_NAME = "testnet"
DEFAULT_ADDRESS = "https://rest-agent-land.prod.fetch-ai.com:443"
DEFAULT_CURRENCY_DENOM = "atestfet"
DEFAULT_CHAIN_ID = "agent-land"


class CosmosHelper(Helper):
    """Helper class usable as Mixin for CosmosApi or as standalone class."""

    address_prefix = _COSMOS

    @staticmethod
    def is_transaction_settled(tx_receipt: Any) -> bool:
        """
        Check whether a transaction is settled or not.

        :param tx_digest: the digest associated to the transaction.
        :return: True if the transaction has been settled, False o/w.
        """
        is_successful = False
        if tx_receipt is not None:
            # TODO: quick fix only, not sure this is reliable
            is_successful = True
        return is_successful

    @staticmethod
    def is_transaction_valid(
        tx: Any, seller: Address, client: Address, tx_nonce: str, amount: int,
    ) -> bool:
        """
        Check whether a transaction is valid or not.

        :param tx: the transaction.
        :param seller: the address of the seller.
        :param client: the address of the client.
        :param tx_nonce: the transaction nonce.
        :param amount: the amount we expect to get from the transaction.
        :return: True if the random_message is equals to tx['input']
        """
        if tx is None:
            return False  # pragma: no cover

        try:
            _tx = tx.get("tx").get("value").get("msg")[0]
            recovered_amount = int(_tx.get("value").get("amount")[0].get("amount"))
            sender = _tx.get("value").get("from_address")
            recipient = _tx.get("value").get("to_address")
            is_valid = (
                recovered_amount == amount and sender == client and recipient == seller
            )
        except (KeyError, IndexError):  # pragma: no cover
            is_valid = False
        return is_valid

    @staticmethod
    def generate_tx_nonce(seller: Address, client: Address) -> str:
        """
        Generate a unique hash to distinguish txs with the same terms.

        :param seller: the address of the seller.
        :param client: the address of the client.
        :return: return the hash in hex.
        """
        time_stamp = int(time.time())
        aggregate_hash = hashlib.sha256(
            b"".join([seller.encode(), client.encode(), time_stamp.to_bytes(32, "big")])
        )
        return aggregate_hash.hexdigest()

    @classmethod
    def get_address_from_public_key(cls, public_key: str) -> str:
        """
        Get the address from the public key.

        :param public_key: the public key
        :return: str
        """
        public_key_bytes = bytes.fromhex(public_key)
        s = hashlib.new("sha256", public_key_bytes).digest()
        r = hashlib.new("ripemd160", s).digest()
        five_bit_r = convertbits(r, 8, 5)
        assert five_bit_r is not None, "Unsuccessful bech32.convertbits call"
        address = bech32_encode(cls.address_prefix, five_bit_r)
        return address

    @classmethod
    def recover_message(
        cls, message: bytes, signature: str, is_deprecated_mode: bool = False
    ) -> Tuple[Address, ...]:
        """
        Recover the addresses from the hash.

        :param message: the message we expect
        :param signature: the transaction signature
        :param is_deprecated_mode: if the deprecated signing was used
        :return: the recovered addresses
        """
        signature_b64 = base64.b64decode(signature)
        verifying_keys = VerifyingKey.from_public_key_recovery(
            signature_b64, message, SECP256k1, hashfunc=hashlib.sha256,
        )
        public_keys = [
            verifying_key.to_string("compressed").hex()
            for verifying_key in verifying_keys
        ]
        addresses = [
            cls.get_address_from_public_key(public_key) for public_key in public_keys
        ]
        return tuple(addresses)

    @staticmethod
    def get_hash(message: bytes) -> str:
        """
        Get the hash of a message.

        :param message: the message to be hashed.
        :return: the hash of the message.
        """
        digest = hashlib.sha256(message).hexdigest()
        return digest


class CosmosCrypto(Crypto[SigningKey]):
    """Class wrapping the Account Generation from Ethereum ledger."""

    identifier = _COSMOS
    helper = CosmosHelper

    def __init__(self, private_key_path: Optional[str] = None):
        """
        Instantiate an ethereum crypto object.

        :param private_key_path: the private key path of the agent
        """
        super().__init__(private_key_path=private_key_path)
        self._public_key = self.entity.get_verifying_key().to_string("compressed").hex()
        self._address = self.helper.get_address_from_public_key(self.public_key)

    @property
    def private_key(self) -> str:
        """
        Return a private key.

        :return: a private key string
        """
        return self.entity.to_string().hex()

    @property
    def public_key(self) -> str:
        """
        Return a public key in hex format.

        :return: a public key string in hex format
        """
        return self._public_key

    @property
    def address(self) -> str:
        """
        Return the address for the key pair.

        :return: a display_address str
        """
        return self._address

    @classmethod
    def load_private_key_from_path(cls, file_name) -> SigningKey:
        """
        Load a private key in hex format from a file.

        :param file_name: the path to the hex file.
        :return: the Entity.
        """
        path = Path(file_name)
        with open(path, "r") as key:
            data = key.read()
            signing_key = SigningKey.from_string(bytes.fromhex(data), curve=SECP256k1)
        return signing_key

    def sign_message(self, message: bytes, is_deprecated_mode: bool = False) -> str:
        """
        Sign a message in bytes string form.

        :param message: the message to be signed
        :param is_deprecated_mode: if the deprecated signing is used
        :return: signature of the message in string form
        """
        signature_compact = self.entity.sign_deterministic(
            message, hashfunc=hashlib.sha256, sigencode=sigencode_string_canonize,
        )
        signature_base64_str = base64.b64encode(signature_compact).decode("utf-8")
        return signature_base64_str

    @staticmethod
    def format_default_transaction(
        transaction: Any, signature: str, base64_pbk: str
    ) -> Any:
        """
        Format default CosmosSDK transaction and add signature.

        :param transaction: the transaction to be formatted
        :param signature: the transaction signature
        :param base64_pbk: the base64 formatted public key

        :return: formatted transaction with signature
        """
        pushable_tx = {
            "tx": {
                "msg": transaction["msgs"],
                "fee": transaction["fee"],
                "memo": transaction["memo"],
                "signatures": [
                    {
                        "signature": signature,
                        "pub_key": {
                            "type": "tendermint/PubKeySecp256k1",
                            "value": base64_pbk,
                        },
                        "account_number": transaction["account_number"],
                        "sequence": transaction["sequence"],
                    }
                ],
            },
            "mode": "async",
        }
        return pushable_tx

    @staticmethod
    def format_wasm_transaction(
        transaction: Any, signature: str, base64_pbk: str
    ) -> Any:
        """
        Format CosmWasm transaction and add signature.

        :param transaction: the transaction to be formatted
        :param signature: the transaction signature
        :param base64_pbk: the base64 formatted public key

        :return: formatted transaction with signature
        """
        pushable_tx = {
            "type": "cosmos-sdk/StdTx",
            "value": {
                "msg": transaction["msgs"],
                "fee": transaction["fee"],
                "signatures": [
                    {
                        "pub_key": {
                            "type": "tendermint/PubKeySecp256k1",
                            "value": base64_pbk,
                        },
                        "signature": signature,
                    }
                ],
                "memo": transaction["memo"],
            },
        }
        return pushable_tx

    def sign_transaction(self, transaction: Any) -> Any:
        """
        Sign a transaction in bytes string form.

        :param transaction: the transaction to be signed
        :return: signed transaction
        """
        transaction_str = json.dumps(transaction, separators=(",", ":"), sort_keys=True)
        transaction_bytes = transaction_str.encode("utf-8")
        signed_transaction = self.sign_message(transaction_bytes)
        base64_pbk = base64.b64encode(bytes.fromhex(self.public_key)).decode("utf-8")

        if (
            "msgs" in transaction
            and len(transaction["msgs"]) == 1
            and "type" in transaction["msgs"][0]
            and "wasm" in transaction["msgs"][0]["type"]
        ):
            return self.format_wasm_transaction(
                transaction, signed_transaction, base64_pbk
            )
        return self.format_default_transaction(
            transaction, signed_transaction, base64_pbk
        )

    @classmethod
    def generate_private_key(cls) -> SigningKey:
        """Generate a key pair for cosmos network."""
        signing_key = SigningKey.generate(curve=SECP256k1)
        return signing_key

    def dump(self, fp: BinaryIO) -> None:
        """
        Serialize crypto object as binary stream to `fp` (a `.write()`-supporting file-like object).

        :param fp: the output file pointer. Must be set in binary mode (mode='wb')
        :return: None
        """
        fp.write(self.private_key.encode("utf-8"))


<<<<<<< HEAD
class CosmosHelper(Helper):
    """Helper class usable as Mixin for CosmosApi or as standalone class."""

    @staticmethod
    def is_transaction_settled(tx_receipt: Any) -> bool:
        """
        Check whether a transaction is settled or not.

        :param tx_digest: the digest associated to the transaction.
        :return: True if the transaction has been settled, False o/w.
        """
        is_successful = False
        if tx_receipt is not None:
            # TODO: quick fix only, not sure this is reliable
            is_successful = True
        return is_successful

    @staticmethod
    def is_transaction_valid(
        tx: Any, seller: Address, client: Address, tx_nonce: str, amount: int,
    ) -> bool:
        """
        Check whether a transaction is valid or not.

        :param tx: the transaction.
        :param seller: the address of the seller.
        :param client: the address of the client.
        :param tx_nonce: the transaction nonce.
        :param amount: the amount we expect to get from the transaction.
        :return: True if the random_message is equals to tx['input']
        """
        if tx is None:
            return False  # pragma: no cover

        try:
            _tx = tx.get("tx").get("value").get("msg")[0]
            recovered_amount = int(_tx.get("value").get("amount")[0].get("amount"))
            sender = _tx.get("value").get("from_address")
            recipient = _tx.get("value").get("to_address")
            is_valid = (
                recovered_amount == amount and sender == client and recipient == seller
            )
        except (KeyError, IndexError):  # pragma: no cover
            is_valid = False
        return is_valid

    @staticmethod
    def generate_tx_nonce(seller: Address, client: Address) -> str:
        """
        Generate a unique hash to distinguish txs with the same terms.

        :param seller: the address of the seller.
        :param client: the address of the client.
        :return: return the hash in hex.
        """
        time_stamp = int(time.time())
        aggregate_hash = hashlib.sha256(
            b"".join([seller.encode(), client.encode(), time_stamp.to_bytes(32, "big")])
        )
        return aggregate_hash.hexdigest()

    @staticmethod
    def get_address_from_public_key(public_key: str) -> str:
        """
        Get the address from the public key.

        :param public_key: the public key
        :return: str
        """
        public_key_bytes = bytes.fromhex(public_key)
        s = hashlib.new("sha256", public_key_bytes).digest()
        r = hashlib.new("ripemd160", s).digest()
        five_bit_r = convertbits(r, 8, 5)
        if five_bit_r is None:  # pragma: no cover
            raise ValueError("Unsuccessful bech32.convertbits call.")
        address = bech32_encode(_COSMOS, five_bit_r)
        return address

    @staticmethod
    def recover_message(
        message: bytes, signature: str, is_deprecated_mode: bool = False
    ) -> Tuple[Address, ...]:
        """
        Recover the addresses from the hash.

        :param message: the message we expect
        :param signature: the transaction signature
        :param is_deprecated_mode: if the deprecated signing was used
        :return: the recovered addresses
        """
        signature_b64 = base64.b64decode(signature)
        verifying_keys = VerifyingKey.from_public_key_recovery(
            signature_b64, message, SECP256k1, hashfunc=hashlib.sha256,
        )
        public_keys = [
            verifying_key.to_string("compressed").hex()
            for verifying_key in verifying_keys
        ]
        addresses = [
            CosmosHelper.get_address_from_public_key(public_key)
            for public_key in public_keys
        ]
        return tuple(addresses)

    @staticmethod
    def get_hash(message: bytes) -> str:
        """
        Get the hash of a message.

        :param message: the message to be hashed.
        :return: the hash of the message.
        """
        digest = hashlib.sha256(message).hexdigest()
        return digest


class CosmosApi(LedgerApi, CosmosHelper):
=======
class _CosmosApi(LedgerApi):
>>>>>>> 5ab603f9
    """Class to interact with the Cosmos SDK via a HTTP APIs."""

    identifier = _COSMOS

    def __init__(self, **kwargs):
<<<<<<< HEAD
        """Initialize the Ethereum ledger APIs."""
=======
        """
        Initialize the Cosmos ledger APIs.
        """
>>>>>>> 5ab603f9
        self._api = None
        self.network_address = kwargs.pop("address", DEFAULT_ADDRESS)
        self.denom = kwargs.pop("denom", DEFAULT_CURRENCY_DENOM)
        self.chain_id = kwargs.pop("chain_id", DEFAULT_CHAIN_ID)

    @property
    def api(self) -> None:
        """Get the underlying API object."""
        return self._api

    def get_balance(self, address: Address) -> Optional[int]:
        """Get the balance of a given account."""
        balance = self._try_get_balance(address)
        return balance

    @try_decorator(
        "Encountered exception when trying get balance: {}",
        logger_method=logger.warning,
    )
    def _try_get_balance(self, address: Address) -> Optional[int]:
        """Try get the balance of a given account."""
        balance = None  # type: Optional[int]
        url = self.network_address + f"/bank/balances/{address}"
        response = requests.get(url=url)
        if response.status_code == 200:
            result = response.json()["result"]
            if len(result) == 0:
                balance = 0
            else:
                balance = int(result[0]["amount"])
        return balance

    def get_deploy_transaction(  # pylint: disable=arguments-differ
        self,
        contract_interface: Dict[str, str],
        deployer_address: Address,
        tx_fee: int = 0,
        gas: int = 80000,
        denom: Optional[str] = None,
        memo: str = "",
        chain_id: Optional[str] = None,
        **kwargs,
    ) -> Dict[str, Any]:
        """
        Create a CosmWasm bytecode deployment transaction.

        :param sender_address: the sender address of the message initiator.
        :param filename: the path to wasm bytecode file.
        :param gas: Maximum amount of gas to be used on executing command.
        :param memo: Any string comment.
        :param chain_id: the Chain ID of the CosmWasm transaction. Default is 1 (i.e. mainnet).
        :return: the unsigned CosmWasm contract deploy message
        """
        denom = denom if denom is not None else self.denom
        chain_id = chain_id if chain_id is not None else self.chain_id
        account_number, sequence = self._try_get_account_number_and_sequence(
            deployer_address
        )
        deploy_msg = {
            "type": "wasm/store-code",
            "value": {
                "sender": deployer_address,
                "wasm_byte_code": contract_interface["wasm_byte_code"],
                "source": "",
                "builder": "",
            },
        }
        tx = self._get_transaction(
            account_number,
            chain_id,
            tx_fee,
            denom,
            gas,
            memo,
            sequence,
            msg=deploy_msg,
        )
        return tx

    def get_init_transaction(
        self,
        deployer_address: Address,
        code_id: int,
        init_msg: Any,
        amount: int,
        tx_fee: int,
        gas: int = 80000,
        denom: Optional[str] = None,
        label: str = "",
        memo: str = "",
        chain_id: Optional[str] = None,
    ) -> Optional[Any]:
        """
        Create a CosmWasm InitMsg transaction.

        :param deployer_address: the deployer address of the message initiator.
        :param amount: Contract's initial funds amount
        :param code_id: the ID of contract bytecode.
        :param init_msg: the InitMsg containing parameters for contract constructor.
        :param gas: Maximum amount of gas to be used on executing command.
        :param denom: the name of the denomination of the contract funds
        :param label: the label name of the contract
        :param memo: Any string comment.
        :param chain_id: the Chain ID of the CosmWasm transaction. Default is 1 (i.e. mainnet).
        :return: the unsigned CosmWasm InitMsg
        """
        denom = denom if denom is not None else self.denom
        chain_id = chain_id if chain_id is not None else self.chain_id
        account_number, sequence = self._try_get_account_number_and_sequence(
            deployer_address
        )
        instantiate_msg = {
            "type": "wasm/instantiate",
            "value": {
                "sender": deployer_address,
                "code_id": str(code_id),
                "label": label,
                "init_msg": init_msg,
                "init_funds": [{"denom": denom, "amount": str(amount)}],
            },
        }
        tx = self._get_transaction(
            account_number,
            chain_id,
            tx_fee,
            denom,
            gas,
            memo,
            sequence,
            msg=instantiate_msg,
        )
        return tx

    def get_handle_transaction(
        self,
        sender_address: Address,
        contract_address: Address,
        handle_msg: Any,
        amount: int,
        tx_fee: int,
        denom: Optional[str] = None,
        gas: int = 80000,
        memo: str = "",
        chain_id: Optional[str] = None,
    ) -> Optional[Any]:
        """
        Create a CosmWasm HandleMsg transaction.

        :param sender_address: the sender address of the message initiator.
        :param contract_address: the address of the smart contract.
        :param handle_msg: HandleMsg in JSON format.
        :param gas: Maximum amount of gas to be used on executing command.
        :param memo: Any string comment.
        :param chain_id: the Chain ID of the CosmWasm transaction. Default is 1 (i.e. mainnet).
        :return: the unsigned CosmWasm HandleMsg
        """
        denom = denom if denom is not None else self.denom
        chain_id = chain_id if chain_id is not None else self.chain_id
        account_number, sequence = self._try_get_account_number_and_sequence(
            sender_address
        )
        execute_msg = {
            "type": "wasm/execute",
            "value": {
                "sender": sender_address,
                "contract": contract_address,
                "msg": handle_msg,
                "sent_funds": [{"amount": str(amount), "denom": denom}],
            },
        }
        tx = self._get_transaction(
            account_number,
            chain_id,
            tx_fee,
            denom,
            gas,
            memo,
            sequence,
            msg=execute_msg,
        )
        return tx

    @staticmethod
    @try_decorator(
        "Encountered exception when trying to execute wasm transaction: {}",
        logger_method=logger.warning,
    )
    def try_execute_wasm_transaction(
        tx_signed: Any, signed_tx_filename: str = "tx.signed"
    ) -> Optional[str]:
        """
        Execute a CosmWasm Transaction. QueryMsg doesn't require signing.

        :param tx_signed: the signed transaction.
        :return: the transaction digest
        """
        with tempfile.TemporaryDirectory() as tmpdirname:
            with open(os.path.join(tmpdirname, signed_tx_filename), "w") as f:
                f.write(json.dumps(tx_signed))

            command = [
                "wasmcli",
                "tx",
                "broadcast",
                os.path.join(tmpdirname, signed_tx_filename),
            ]

            stdout, _ = subprocess.Popen(  # nosec
                command, stdout=subprocess.PIPE, stderr=subprocess.STDOUT
            ).communicate()

        return stdout.decode("ascii")

    @staticmethod
    @try_decorator(
        "Encountered exception when trying to execute wasm query: {}",
        logger_method=logger.warning,
    )
    def try_execute_wasm_query(
        contract_address: Address, query_msg: Any
    ) -> Optional[str]:
        """
        Execute a CosmWasm QueryMsg. QueryMsg doesn't require signing.

        :param contract_address: the address of the smart contract.
        :param query_msg: QueryMsg in JSON format.
        :return: the message receipt
        """
        command = [
            "wasmcli",
            "query",
            "wasm",
            "contract-state",
            "smart",
            str(contract_address),
            json.dumps(query_msg),
        ]

        stdout, _ = subprocess.Popen(  # nosec
            command, stdout=subprocess.PIPE, stderr=subprocess.STDOUT
        ).communicate()

        return stdout.decode("ascii")

    def get_transfer_transaction(  # pylint: disable=arguments-differ
        self,
        sender_address: Address,
        destination_address: Address,
        amount: int,
        tx_fee: int,
        tx_nonce: str,
        denom: Optional[str] = None,
        gas: int = 80000,
        memo: str = "",
        chain_id: Optional[str] = None,
        **kwargs,
    ) -> Optional[Any]:
        """
        Submit a transfer transaction to the ledger.

        :param sender_address: the sender address of the payer.
        :param destination_address: the destination address of the payee.
        :param amount: the amount of wealth to be transferred.
        :param tx_fee: the transaction fee.
        :param tx_nonce: verifies the authenticity of the tx
        :param denom: the denomination of tx fee and amount
        :param gas: the gas used.
        :param memo: memo to include in tx.
        :param chain_id: the chain ID of the transaction.
        :return: the transfer transaction
        """
        denom = denom if denom is not None else self.denom
        chain_id = chain_id if chain_id is not None else self.chain_id
        account_number, sequence = self._try_get_account_number_and_sequence(
            sender_address
        )
        transfer_msg = {
            "type": "cosmos-sdk/MsgSend",
            "value": {
                "amount": [{"amount": str(amount), "denom": denom}],
                "from_address": sender_address,
                "to_address": destination_address,
            },
        }
        tx = self._get_transaction(
            account_number,
            chain_id,
            tx_fee,
            denom,
            gas,
            memo,
            sequence,
            msg=transfer_msg,
        )
        return tx

    @staticmethod
    def _get_transaction(
        account_number: int,
        chain_id: str,
        tx_fee: int,
        denom: str,
        gas: int,
        memo: str,
        sequence: int,
        msg: Dict[str, Any],
    ) -> Dict[str, Any]:
        """
        Get a transaction.

        :param account_number: the account number.
        :param chain_id: the chain ID of the transaction.
        :param tx_fee: the transaction fee.
        :param denom: the denomination of tx fee and amount
        :param gas: the gas used.
        :param memo: memo to include in tx.
        :param msg: the transaction msg.
        :param sequence: the sequence.
        :return: the transaction
        """
        tx = {
            "account_number": str(account_number),
            "chain_id": chain_id,
            "fee": {
                "amount": [{"amount": str(tx_fee), "denom": denom}],
                "gas": str(gas),
            },
            "memo": memo,
            "msgs": [msg],
            "sequence": str(sequence),
        }
        return tx

    @try_decorator(
        "Encountered exception when trying to get account number and sequence: {}",
        logger_method=logger.warning,
    )
    def _try_get_account_number_and_sequence(
        self, address: Address
    ) -> Optional[Tuple[int, int]]:
        """
        Try get account number and sequence for an address.

        :param address: the address
        :return: a tuple of account number and sequence
        """
        result = None  # type: Optional[Tuple[int, int]]
        url = self.network_address + f"/auth/accounts/{address}"
        response = requests.get(url=url)
        if response.status_code == 200:
            result = (
                int(response.json()["result"]["value"]["account_number"]),
                int(response.json()["result"]["value"]["sequence"]),
            )
        return result

    def send_signed_transaction(self, tx_signed: Any) -> Optional[str]:
        """
        Send a signed transaction and wait for confirmation.

        :param tx_signed: the signed transaction
        :return: tx_digest, if present
        """
        if self.is_cosmwasm_transaction(tx_signed):
            tx_digest = self.try_execute_wasm_transaction(tx_signed)
        elif self.is_transfer_transaction(tx_signed):
            tx_digest = self._try_send_signed_transaction(tx_signed)
        else:  # pragma: nocover
            logger.warning(
                "Cannot send transaction. Unknown transaction type: {}".format(
                    tx_signed
                )
            )
            tx_digest = None
        return tx_digest

    @staticmethod
    def is_cosmwasm_transaction(tx_signed: Any) -> bool:
        """Check whether it is a cosmwasm tx."""
        try:
            _type = tx_signed["value"]["msg"][0]["type"]
            result = _type in ["wasm/store-code", "wasm/instantiate", "wasm/execute"]
        except KeyError:  # pragma: nocover
            result = False
        return result

    @staticmethod
    def is_transfer_transaction(tx_signed: Any) -> bool:
        """Check whether it is a transfer tx."""
        try:
            _type = tx_signed["tx"]["msg"][0]["type"]
            result = _type in ["cosmos-sdk/MsgSend"]
        except KeyError:  # pragma: nocover
            result = False
        return result

    @try_decorator(
        "Encountered exception when trying to send tx: {}", logger_method=logger.warning
    )
    def _try_send_signed_transaction(self, tx_signed: Any) -> Optional[str]:
        """
        Try send the signed transaction.

        :param tx_signed: the signed transaction
        :return: tx_digest, if present
        """
        tx_digest = None  # type: Optional[str]
        url = self.network_address + "/txs"
        response = requests.post(url=url, json=tx_signed)
        if response.status_code == 200:
            tx_digest = response.json()["txhash"]
        return tx_digest

    def get_transaction_receipt(self, tx_digest: str) -> Optional[Any]:
        """
        Get the transaction receipt for a transaction digest.

        :param tx_digest: the digest associated to the transaction.
        :return: the tx receipt, if present
        """
        tx_receipt = self._try_get_transaction_receipt(tx_digest)
        return tx_receipt

    @try_decorator(
        "Encountered exception when trying to get transaction receipt: {}",
        logger_method=logger.warning,
    )
    def _try_get_transaction_receipt(self, tx_digest: str) -> Optional[Any]:
        """
        Try get the transaction receipt for a transaction digest.

        :param tx_digest: the digest associated to the transaction.
        :return: the tx receipt, if present
        """
        result = None  # type: Optional[Any]
        url = self.network_address + f"/txs/{tx_digest}"
        response = requests.get(url=url)
        if response.status_code == 200:
            result = response.json()
        return result

    def get_transaction(self, tx_digest: str) -> Optional[Any]:
        """
        Get the transaction for a transaction digest.

        :param tx_digest: the digest associated to the transaction.
        :return: the tx, if present
        """
        # Cosmos does not distinguis between transaction receipt and transaction
        tx_receipt = self._try_get_transaction_receipt(tx_digest)
        return tx_receipt

    def get_contract_instance(
        self, contract_interface: Dict[str, str], contract_address: Optional[str] = None
    ) -> Any:
        """
        Get the instance of a contract.

        :param contract_interface: the contract interface.
        :param contract_address: the contract address.
        :return: the contract instance
        """
        # Instance object not available for cosmwasm
        return None

    @staticmethod
    def _execute_shell_command(command: List[str]) -> List[Dict[str, str]]:
        """
        Execute command using subprocess and get result as JSON dict.

        :param command: the shell command to be executed
        :return: the stdout result converted to JSON dict
        """
        stdout, _ = subprocess.Popen(  # nosec
            command, stdout=subprocess.PIPE, stderr=subprocess.STDOUT
        ).communicate()

        return json.loads(stdout.decode("ascii"))

    def get_last_code_id(self) -> int:
        """
        Get ID of latest deployed .wasm bytecode.

        :return: code id of last deployed .wasm bytecode
        """

        command = ["wasmcli", "query", "wasm", "list-code"]
        res = self._execute_shell_command(command)

        return int(res[-1]["id"])

    def get_contract_address(self, code_id: int) -> str:
        """
        Get contract address of latest initialised contract by its ID.

        :param code_id: id of deployed CosmWasm bytecode
        :return: contract address of last initialised contract
        """

        command = ["wasmcli", "query", "wasm", "list-contract-by-code", str(code_id)]
        res = self._execute_shell_command(command)

        return res[-1]["address"]


class CosmosApi(_CosmosApi, CosmosHelper):
    """Class to interact with the Cosmos SDK via a HTTP APIs."""


class CosmWasmCLIWrapper:
    """Wrapper of the CosmWasm CLI."""


class CosmosFaucetApi(FaucetApi):
    """Cosmos testnet faucet API."""

    identifier = _COSMOS
    testnet_name = TESTNET_NAME
    testnet_faucet_url = COSMOS_TESTNET_FAUCET_URL

    def get_wealth(self, address: Address) -> None:
        """
        Get wealth from the faucet for the provided address.

        :param address: the address.
        :return: None
        """
        self._try_get_wealth(address)

    @try_decorator(
        "An error occured while attempting to generate wealth:\n{}",
        logger_method=logger.error,
    )
    def _try_get_wealth(self, address: Address) -> None:
        """
        Get wealth from the faucet for the provided address.

        :param address: the address.
        :return: None
        """
        response = requests.post(url=self.testnet_faucet_url, data={"Address": address})
        if response.status_code == 200:
            tx_hash = response.text
            logger.info("Wealth generated, tx_hash: {}".format(tx_hash))
        else:  # pragma: no cover
            logger.warning(
                "Response: {}, Text: {}".format(response.status_code, response.text)
            )<|MERGE_RESOLUTION|>--- conflicted
+++ resolved
@@ -345,139 +345,15 @@
         fp.write(self.private_key.encode("utf-8"))
 
 
-<<<<<<< HEAD
-class CosmosHelper(Helper):
-    """Helper class usable as Mixin for CosmosApi or as standalone class."""
-
-    @staticmethod
-    def is_transaction_settled(tx_receipt: Any) -> bool:
-        """
-        Check whether a transaction is settled or not.
-
-        :param tx_digest: the digest associated to the transaction.
-        :return: True if the transaction has been settled, False o/w.
-        """
-        is_successful = False
-        if tx_receipt is not None:
-            # TODO: quick fix only, not sure this is reliable
-            is_successful = True
-        return is_successful
-
-    @staticmethod
-    def is_transaction_valid(
-        tx: Any, seller: Address, client: Address, tx_nonce: str, amount: int,
-    ) -> bool:
-        """
-        Check whether a transaction is valid or not.
-
-        :param tx: the transaction.
-        :param seller: the address of the seller.
-        :param client: the address of the client.
-        :param tx_nonce: the transaction nonce.
-        :param amount: the amount we expect to get from the transaction.
-        :return: True if the random_message is equals to tx['input']
-        """
-        if tx is None:
-            return False  # pragma: no cover
-
-        try:
-            _tx = tx.get("tx").get("value").get("msg")[0]
-            recovered_amount = int(_tx.get("value").get("amount")[0].get("amount"))
-            sender = _tx.get("value").get("from_address")
-            recipient = _tx.get("value").get("to_address")
-            is_valid = (
-                recovered_amount == amount and sender == client and recipient == seller
-            )
-        except (KeyError, IndexError):  # pragma: no cover
-            is_valid = False
-        return is_valid
-
-    @staticmethod
-    def generate_tx_nonce(seller: Address, client: Address) -> str:
-        """
-        Generate a unique hash to distinguish txs with the same terms.
-
-        :param seller: the address of the seller.
-        :param client: the address of the client.
-        :return: return the hash in hex.
-        """
-        time_stamp = int(time.time())
-        aggregate_hash = hashlib.sha256(
-            b"".join([seller.encode(), client.encode(), time_stamp.to_bytes(32, "big")])
-        )
-        return aggregate_hash.hexdigest()
-
-    @staticmethod
-    def get_address_from_public_key(public_key: str) -> str:
-        """
-        Get the address from the public key.
-
-        :param public_key: the public key
-        :return: str
-        """
-        public_key_bytes = bytes.fromhex(public_key)
-        s = hashlib.new("sha256", public_key_bytes).digest()
-        r = hashlib.new("ripemd160", s).digest()
-        five_bit_r = convertbits(r, 8, 5)
-        if five_bit_r is None:  # pragma: no cover
-            raise ValueError("Unsuccessful bech32.convertbits call.")
-        address = bech32_encode(_COSMOS, five_bit_r)
-        return address
-
-    @staticmethod
-    def recover_message(
-        message: bytes, signature: str, is_deprecated_mode: bool = False
-    ) -> Tuple[Address, ...]:
-        """
-        Recover the addresses from the hash.
-
-        :param message: the message we expect
-        :param signature: the transaction signature
-        :param is_deprecated_mode: if the deprecated signing was used
-        :return: the recovered addresses
-        """
-        signature_b64 = base64.b64decode(signature)
-        verifying_keys = VerifyingKey.from_public_key_recovery(
-            signature_b64, message, SECP256k1, hashfunc=hashlib.sha256,
-        )
-        public_keys = [
-            verifying_key.to_string("compressed").hex()
-            for verifying_key in verifying_keys
-        ]
-        addresses = [
-            CosmosHelper.get_address_from_public_key(public_key)
-            for public_key in public_keys
-        ]
-        return tuple(addresses)
-
-    @staticmethod
-    def get_hash(message: bytes) -> str:
-        """
-        Get the hash of a message.
-
-        :param message: the message to be hashed.
-        :return: the hash of the message.
-        """
-        digest = hashlib.sha256(message).hexdigest()
-        return digest
-
-
-class CosmosApi(LedgerApi, CosmosHelper):
-=======
 class _CosmosApi(LedgerApi):
->>>>>>> 5ab603f9
     """Class to interact with the Cosmos SDK via a HTTP APIs."""
 
     identifier = _COSMOS
 
     def __init__(self, **kwargs):
-<<<<<<< HEAD
-        """Initialize the Ethereum ledger APIs."""
-=======
         """
         Initialize the Cosmos ledger APIs.
         """
->>>>>>> 5ab603f9
         self._api = None
         self.network_address = kwargs.pop("address", DEFAULT_ADDRESS)
         self.denom = kwargs.pop("denom", DEFAULT_CURRENCY_DENOM)
