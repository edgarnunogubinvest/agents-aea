--- conflicted
+++ resolved
@@ -233,11 +233,10 @@
         """Get the agent loop mode."""
         return self._loop_mode
 
-<<<<<<< HEAD
     def connect(self) -> None:
         """Connect the agent."""
         self.multiplexer.connect()
-=======
+
     @property
     def main_loop(self) -> BaseAgentLoop:
         """Get the main agent loop."""
@@ -247,7 +246,6 @@
     def runtime(self) -> BaseRuntime:
         """Get the runtime."""
         return self._runtime
->>>>>>> f3a06167
 
     def start(self) -> None:
         """
