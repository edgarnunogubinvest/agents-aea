# -*- coding: utf-8 -*-
# ------------------------------------------------------------------------------
#
#   Copyright 2018-2020 Fetch.AI Limited
#
#   Licensed under the Apache License, Version 2.0 (the "License");
#   you may not use this file except in compliance with the License.
#   You may obtain a copy of the License at
#
#       http://www.apache.org/licenses/LICENSE-2.0
#
#   Unless required by applicable law or agreed to in writing, software
#   distributed under the License is distributed on an "AS IS" BASIS,
#   WITHOUT WARRANTIES OR CONDITIONS OF ANY KIND, either express or implied.
#   See the License for the specific language governing permissions and
#   limitations under the License.
#
# ------------------------------------------------------------------------------

"""This module contains utilities for building an AEA."""
import itertools
import json
import logging
import logging.config
import os
import pprint
from collections import defaultdict, deque
from copy import copy, deepcopy
from pathlib import Path
from typing import (
    Any,
    Collection,
    Deque,
    Dict,
    List,
    Optional,
    Set,
    Tuple,
    Type,
    Union,
    cast,
)

import jsonschema

from packaging.specifiers import SpecifierSet

from aea import AEA_DIR
from aea.aea import AEA
from aea.components.base import Component
from aea.components.loader import load_component_from_config
from aea.configurations.base import (
    AgentConfig,
    ComponentConfiguration,
    ComponentId,
    ComponentType,
    ConnectionConfig,
    ContractConfig,
    DEFAULT_AEA_CONFIG_FILE,
    Dependencies,
    PackageType,
    ProtocolConfig,
    PublicId,
    SkillConfig,
)
from aea.configurations.constants import (
    DEFAULT_CONNECTION,
    DEFAULT_LEDGER,
    DEFAULT_PROTOCOL,
    DEFAULT_SKILL,
)
from aea.configurations.loader import ConfigLoader
from aea.contracts import contract_registry
from aea.crypto.helpers import (
    IDENTIFIER_TO_KEY_FILES,
    create_private_key,
    try_validate_private_key_path,
)
from aea.crypto.registries import crypto_registry
from aea.crypto.wallet import Wallet
from aea.decision_maker.base import DecisionMakerHandler
from aea.decision_maker.default import (
    DecisionMakerHandler as DefaultDecisionMakerHandler,
)
from aea.exceptions import AEAException
from aea.helpers.base import load_aea_package, load_module
from aea.helpers.exception_policy import ExceptionPolicyEnum
from aea.helpers.logging import AgentLoggerAdapter
from aea.helpers.pypi import is_satisfiable
from aea.helpers.pypi import merge_dependencies
from aea.identity.base import Identity
from aea.registries.resources import Resources

PathLike = Union[os.PathLike, Path, str]

logger = logging.getLogger(__name__)


class _DependenciesManager:
    """Class to manage dependencies of agent packages."""

    def __init__(self):
        """Initialize the dependency graph."""
        # adjacency list of the dependency DAG
        # an arc means "depends on"
        self._dependencies = {}  # type: Dict[ComponentId, ComponentConfiguration]
        self._all_dependencies_by_type = (
            {}
        )  # type: Dict[ComponentType, Dict[ComponentId, ComponentConfiguration]]
        self._prefix_to_components = (
            {}
        )  # type: Dict[Tuple[ComponentType, str, str], Set[ComponentId]]
        self._inverse_dependency_graph = {}  # type: Dict[ComponentId, Set[ComponentId]]

    @property
    def all_dependencies(self) -> Set[ComponentId]:
        """Get all dependencies."""
        result = set(self._dependencies.keys())
        return result

    @property
    def dependencies_highest_version(self) -> Set[ComponentId]:
        """Get the dependencies with highest version."""
        return {max(ids) for _, ids in self._prefix_to_components.items()}

    def get_components_by_type(
        self, component_type: ComponentType
    ) -> Dict[ComponentId, ComponentConfiguration]:
        """Get the components by type."""
        return self._all_dependencies_by_type.get(component_type, {})

    @property
    def protocols(self) -> Dict[ComponentId, ProtocolConfig]:
        """Get the protocols."""
        return cast(
            Dict[ComponentId, ProtocolConfig],
            self._all_dependencies_by_type.get(ComponentType.PROTOCOL, {}),
        )

    @property
    def connections(self) -> Dict[ComponentId, ConnectionConfig]:
        """Get the connections."""
        return cast(
            Dict[ComponentId, ConnectionConfig],
            self._all_dependencies_by_type.get(ComponentType.CONNECTION, {}),
        )

    @property
    def skills(self) -> Dict[ComponentId, SkillConfig]:
        """Get the skills."""
        return cast(
            Dict[ComponentId, SkillConfig],
            self._all_dependencies_by_type.get(ComponentType.SKILL, {}),
        )

    @property
    def contracts(self) -> Dict[ComponentId, ContractConfig]:
        """Get the contracts."""
        return cast(
            Dict[ComponentId, ContractConfig],
            self._all_dependencies_by_type.get(ComponentType.CONTRACT, {}),
        )

    def add_component(self, configuration: ComponentConfiguration) -> None:
        """
        Add a component to the dependency manager..

        :param configuration: the component configuration to add.
        :return: None
        """
        # add to main index
        self._dependencies[configuration.component_id] = configuration
        # add to index by type
        self._all_dependencies_by_type.setdefault(configuration.component_type, {})[
            configuration.component_id
        ] = configuration
        # add to prefix to id index
        self._prefix_to_components.setdefault(
            configuration.component_id.component_prefix, set()
        ).add(configuration.component_id)
        # populate inverse dependency
        for dependency in configuration.package_dependencies:
            self._inverse_dependency_graph.setdefault(dependency, set()).add(
                configuration.component_id
            )

    def remove_component(self, component_id: ComponentId):
        """
        Remove a component.

        :return None
        :raises ValueError: if some component depends on this package.
        """
        if component_id not in self.all_dependencies:
            raise ValueError(
                "Component {} of type {} not present.".format(
                    component_id.public_id, component_id.component_type
                )
            )
        dependencies = self._inverse_dependency_graph.get(component_id, set())
        if len(dependencies) != 0:
            raise ValueError(
                "Cannot remove component {} of type {}. Other components depends on it: {}".format(
                    component_id.public_id, component_id.component_type, dependencies
                )
            )

        # remove from the index of all dependencies
        component = self._dependencies.pop(component_id)
        # remove from the index of all dependencies grouped by type
        self._all_dependencies_by_type[component_id.component_type].pop(component_id)

        if len(self._all_dependencies_by_type[component_id.component_type]) == 0:
            self._all_dependencies_by_type.pop(component_id.component_type)
        # remove from prefix to id index
        self._prefix_to_components.get(component_id.component_prefix, set()).discard(
            component_id
        )
        # update inverse dependency graph
        for dependency in component.package_dependencies:
            self._inverse_dependency_graph[dependency].discard(component_id)

    @property
    def pypi_dependencies(self) -> Dependencies:
        """
        Get all the PyPI dependencies.

        We currently consider only dependency that have the
        default PyPI index url and that specify only the
        version field.

        :return: the merged PyPI dependencies
        """
        all_pypi_dependencies = {}  # type: Dependencies
        for configuration in self._dependencies.values():
            all_pypi_dependencies = merge_dependencies(
                all_pypi_dependencies, configuration.pypi_dependencies
            )
        return all_pypi_dependencies

    @staticmethod
    def _build_dotted_part(
        component, relative_import_path: str
    ) -> str:  # pragma: nocover # TODO: remove? not in use at the moment!
        """Given a component, build a dotted path for import."""
        if relative_import_path == "":
            return component.prefix_import_path
        else:
            return component.prefix_import_path + "." + relative_import_path


class AEABuilder:
    """
    This class helps to build an AEA.

    It follows the fluent interface. Every method of the builder
    returns the instance of the builder itself.

    Note: the method 'build()' is guaranteed of being
    re-entrant with respect to the 'add_component(path)'
    method. That is, you can invoke the building method
    many times against the same builder instance, and the
    returned agent instance will not share the
    components with other agents, e.g.:

        builder = AEABuilder()
        builder.add_component(...)
        ...

        # first call
        my_aea_1 = builder.build()

        # following agents will have different components.
        my_aea_2 = builder.build()  # all good

    However, if you manually loaded some of the components and added
    them with the method 'add_component_instance()', then calling build
    more than one time is prevented:

        builder = AEABuilder()
        builder.add_component_instance(...)
        ...  # other initialization code

        # first call
        my_aea_1 = builder.build()

        # second call to `build()` would raise a Value Error.
        # call reset
        builder.reset()

        # re-add the component and private keys
        builder.add_component_instance(...)
        ... # add private keys

        # second call
        my_aea_2 = builder.builder()

    """

    DEFAULT_AGENT_LOOP_TIMEOUT = 0.05
    DEFAULT_EXECUTION_TIMEOUT = 0
    DEFAULT_MAX_REACTIONS = 20
    DEFAULT_DECISION_MAKER_HANDLER_CLASS: Type[
        DecisionMakerHandler
    ] = DefaultDecisionMakerHandler
    DEFAULT_SKILL_EXCEPTION_POLICY = ExceptionPolicyEnum.propagate
    DEFAULT_LOOP_MODE = "async"
    DEFAULT_RUNTIME_MODE = "threaded"
    DEFAULT_SEARCH_SERVICE_ADDRESS = "oef"

    # pylint: disable=attribute-defined-outside-init

    def __init__(self, with_default_packages: bool = True):
        """
        Initialize the builder.

        :param with_default_packages: add the default packages.
        """
        self._with_default_packages = with_default_packages
        self._reset(is_full_reset=True)

    def reset(self, is_full_reset: bool = False) -> None:
        """
        Reset the builder.

        A full reset causes a reset of all data on the builder. A partial reset
        only resets:
            - name,
            - private keys, and
            - component instances

        :param is_full_reset: whether it is a full reset or not.
        :return: None
        """
        self._reset(is_full_reset)

    def _reset(self, is_full_reset: bool = False) -> None:
        """
        Reset the builder (private usage).

        :param is_full_reset: whether it is a full reset or not.
        :return: None.
        """
        self._name = None  # type: Optional[str]
        self._private_key_paths = {}  # type: Dict[str, Optional[str]]
        self._connection_private_key_paths = {}  # type: Dict[str, Optional[str]]
        if not is_full_reset:
            self._remove_components_from_dependency_manager()
        self._component_instances = {
            ComponentType.CONNECTION: {},
            ComponentType.CONTRACT: {},
            ComponentType.PROTOCOL: {},
            ComponentType.SKILL: {},
        }  # type: Dict[ComponentType, Dict[ComponentConfiguration, Component]]
        self._to_reset: bool = False
        self._build_called: bool = False
        if not is_full_reset:
            return
        self._default_ledger = DEFAULT_LEDGER
        self._default_connection: PublicId = DEFAULT_CONNECTION
        self._context_namespace = {}  # type: Dict[str, Any]
        self._timeout: Optional[float] = None
        self._execution_timeout: Optional[float] = None
        self._max_reactions: Optional[int] = None
        self._decision_maker_handler_class: Optional[Type[DecisionMakerHandler]] = None
        self._skill_exception_policy: Optional[ExceptionPolicyEnum] = None
        self._default_routing: Dict[PublicId, PublicId] = {}
        self._loop_mode: Optional[str] = None
        self._runtime_mode: Optional[str] = None
        self._search_service_address: Optional[str] = None

        self._package_dependency_manager = _DependenciesManager()
        if self._with_default_packages:
            self._add_default_packages()

    def _remove_components_from_dependency_manager(self) -> None:
        """Remove components added via 'add_component' from the dependency manager."""
        for component_type in self._component_instances.keys():
            for component_config in self._component_instances[component_type].keys():
                self._package_dependency_manager.remove_component(
                    component_config.component_id
                )

    def set_timeout(self, timeout: Optional[float]) -> "AEABuilder":
        """
        Set agent loop idle timeout in seconds.

        :param timeout: timeout in seconds

        :return: self
        """
        self._timeout = timeout
        return self

    def set_execution_timeout(self, execution_timeout: Optional[float]) -> "AEABuilder":
        """
        Set agent execution timeout in seconds.

        :param execution_timeout: execution_timeout in seconds

        :return: self
        """
        self._execution_timeout = execution_timeout
        return self

    def set_max_reactions(self, max_reactions: Optional[int]) -> "AEABuilder":
        """
        Set agent max reaction in one react.

        :param max_reactions: int

        :return: self
        """
        self._max_reactions = max_reactions
        return self

    def set_decision_maker_handler(
        self, decision_maker_handler_dotted_path: str, file_path: Path
    ) -> "AEABuilder":
        """
        Set decision maker handler class.

        :param decision_maker_handler_dotted_path: the dotted path to the decision maker handler
        :param file_path: the file path to the file which contains the decision maker handler

        :return: self
        """
        dotted_path, class_name = decision_maker_handler_dotted_path.split(":")
        module = load_module(dotted_path, file_path)

        try:
            _class = getattr(module, class_name)
            self._decision_maker_handler_class = _class
        except Exception as e:  # pragma: nocover
            logger.error(
                "Could not locate decision maker handler for dotted path '{}', class name '{}' and file path '{}'. Error message: {}".format(
                    dotted_path, class_name, file_path, e
                )
            )
            raise  # log and re-raise because we should not build an agent from an. invalid configuration

        return self

    def set_skill_exception_policy(
        self, skill_exception_policy: Optional[ExceptionPolicyEnum]
    ) -> "AEABuilder":  # pragma: nocover
        """
        Set skill exception policy.

        :param skill_exception_policy: the policy

        :return: self
        """
        self._skill_exception_policy = skill_exception_policy
        return self

    def set_default_routing(
        self, default_routing: Dict[PublicId, PublicId]
    ) -> "AEABuilder":
        """
        Set default routing.

        This is a map from public ids (protocols) to public ids (connections).

        :param default_routing: the default routing mapping

        :return: self
        """
        self._default_routing = default_routing  # pragma: nocover
        return self

    def set_loop_mode(
        self, loop_mode: Optional[str]
    ) -> "AEABuilder":  # pragma: nocover
        """
        Set the loop mode.

        :param loop_mode: the agent loop mode
        :return: self
        """
        self._loop_mode = loop_mode
        return self

    def set_runtime_mode(
        self, runtime_mode: Optional[str]
    ) -> "AEABuilder":  # pragma: nocover
        """
        Set the runtime mode.

        :param runtime_mode: the agent runtime mode
        :return: self
        """
        self._runtime_mode = runtime_mode
        return self

    def set_search_service_address(
        self, search_service_address: str
    ) -> "AEABuilder":  # pragma: nocover
        """
        Set the search service address.

        :param search_service_address: the search service address
        :return: self
        """
        self._search_service_address = search_service_address
        return self

    def _add_default_packages(self) -> None:
        """Add default packages."""
        # add default protocol
        self.add_protocol(Path(AEA_DIR, "protocols", DEFAULT_PROTOCOL.name))
        # add stub connection
        self.add_connection(Path(AEA_DIR, "connections", DEFAULT_CONNECTION.name))
        # add error skill
        self.add_skill(Path(AEA_DIR, "skills", DEFAULT_SKILL.name))

    def _check_can_remove(self, component_id: ComponentId) -> None:
        """
        Check if a component can be removed.

        :param component_id: the component id.
        :return: None
        :raises ValueError: if the component is already present.
        """
        print(self._package_dependency_manager.all_dependencies)
        if component_id not in self._package_dependency_manager.all_dependencies:
            raise ValueError(
                "Component {} of type {} not present.".format(
                    component_id.public_id, component_id.component_type
                )
            )

    def _check_can_add(self, configuration: ComponentConfiguration) -> None:
        """
        Check if the component can be added, given its configuration.

        :param configuration: the configuration of the component.
        :return: None
        """
        self._check_configuration_not_already_added(configuration)
        self._check_package_dependencies(configuration)
        self._check_pypi_dependencies(configuration)

    def set_name(self, name: str) -> "AEABuilder":  # pragma: nocover
        """
        Set the name of the agent.

        :param name: the name of the agent.
        :return: the AEABuilder
        """
        self._name = name
        return self

    def set_default_connection(
        self, public_id: PublicId
    ) -> "AEABuilder":  # pragma: nocover
        """
        Set the default connection.

        :param public_id: the public id of the default connection package.
        :return: the AEABuilder
        """
        self._default_connection = public_id
        return self

    def add_private_key(
        self,
        identifier: str,
        private_key_path: Optional[PathLike] = None,
        is_connection: bool = False,
    ) -> "AEABuilder":
        """
        Add a private key path.

        :param identifier: the identifier for that private key path.
        :param private_key_path: an (optional) path to the private key file.
            If None, the key will be created at build time.
        :param is_connection: if the pair is for the connection cryptos
        :return: the AEABuilder
        """
        if is_connection:
            self._connection_private_key_paths[identifier] = (
                str(private_key_path) if private_key_path is not None else None
            )
        else:
            self._private_key_paths[identifier] = (
                str(private_key_path) if private_key_path is not None else None
            )
        if private_key_path is not None:
            self._to_reset = True
        return self

    def remove_private_key(
        self, identifier: str, is_connection: bool = False
    ) -> "AEABuilder":
        """
        Remove a private key path by identifier, if present.

        :param identifier: the identifier of the private key.
        :param is_connection: if the pair is for the connection cryptos
        :return: the AEABuilder
        """
        if is_connection:
            self._connection_private_key_paths.pop(identifier, None)
        else:
            self._private_key_paths.pop(identifier, None)
        return self

    @property
    def private_key_paths(self) -> Dict[str, Optional[str]]:
        """Get the private key paths."""
        return self._private_key_paths

    @property
    def connection_private_key_paths(self) -> Dict[str, Optional[str]]:
        """Get the connection private key paths."""
        return self._connection_private_key_paths

<<<<<<< HEAD
    def add_ledger_api_config(self, identifier: str, config: Dict) -> "AEABuilder":
        """
        Add a configuration for a ledger API to be supported by the agent.

        :param identifier: the identifier of the ledger api
        :param config: the configuration of the ledger api
        :return: the AEABuilder
        """
        self._ledger_apis_configs[identifier] = config
        return self

    def remove_ledger_api_config(self, identifier: str) -> "AEABuilder":
        """
        Remove a ledger API configuration.

        :param identifier: the identifier of the ledger api
        :return: the AEABuilder
        """
        self._ledger_apis_configs.pop(identifier, None)
        return self

    @property
    def ledger_apis_config(
        self,
    ) -> Dict[str, Dict[str, Union[str, int]]]:  # pragma: nocover
        """Get the ledger api configurations."""
        return self._ledger_apis_configs

    def set_default_ledger(self, identifier: str) -> "AEABuilder":  # pragma: nocover
=======
    def set_default_ledger(self, identifier: str) -> "AEABuilder":
>>>>>>> 3d8fd529
        """
        Set a default ledger API to use.

        :param identifier: the identifier of the ledger api
        :return: the AEABuilder
        """
        self._default_ledger = identifier
        return self

    def add_component(
        self,
        component_type: ComponentType,
        directory: PathLike,
        skip_consistency_check: bool = False,
    ) -> "AEABuilder":
        """
        Add a component, given its type and the directory.

        :param component_type: the component type.
        :param directory: the directory path.
        :param skip_consistency_check: if True, the consistency check are skipped.
        :raises AEAException: if a component is already registered with the same component id.
                            | or if there's a missing dependency.
        :return: the AEABuilder
        """
        directory = Path(directory)
        configuration = ComponentConfiguration.load(
            component_type, directory, skip_consistency_check
        )
        self._check_can_add(configuration)
        # update dependency graph
        self._package_dependency_manager.add_component(configuration)
        configuration.directory = directory

        return self

    def add_component_instance(self, component: Component) -> "AEABuilder":
        """
        Add already initialized component object to resources or connections.

        Please, pay attention, all dependencies have to be already loaded.

        Notice also that this will make the call to 'build()' non re-entrant.
        You will have to `reset()` the builder before calling `build()` again.

        :params component: Component instance already initialized.
        """
        self._to_reset = True
        self._check_can_add(component.configuration)
        # update dependency graph
        self._package_dependency_manager.add_component(component.configuration)
        self._component_instances[component.component_type][
            component.configuration
        ] = component
        return self

    def set_context_namespace(
        self, context_namespace: Dict[str, Any]
    ) -> "AEABuilder":  # pragma: nocover
        """Set the context namespace."""
        self._context_namespace = context_namespace
        return self

    def remove_component(self, component_id: ComponentId) -> "AEABuilder":
        """
        Remove a component.

        :param component_id: the public id of the component.
        :return: the AEABuilder
        """
        self._check_can_remove(component_id)
        self._remove(component_id)
        return self

    def _remove(self, component_id: ComponentId):
        self._package_dependency_manager.remove_component(component_id)

    def add_protocol(self, directory: PathLike) -> "AEABuilder":
        """
        Add a protocol to the agent.

        :param directory: the path to the protocol directory
        :return: the AEABuilder
        """
        self.add_component(ComponentType.PROTOCOL, directory)
        return self

    def remove_protocol(self, public_id: PublicId) -> "AEABuilder":
        """
        Remove protocol.

        :param public_id: the public id of the protocol
        :return: the AEABuilder
        """
        self.remove_component(ComponentId(ComponentType.PROTOCOL, public_id))
        return self

    def add_connection(self, directory: PathLike) -> "AEABuilder":
        """
        Add a connection to the agent.

        :param directory: the path to the connection directory
        :return: the AEABuilder
        """
        self.add_component(ComponentType.CONNECTION, directory)
        return self

    def remove_connection(self, public_id: PublicId) -> "AEABuilder":
        """
        Remove a connection.

        :param public_id: the public id of the connection
        :return: the AEABuilder
        """
        self.remove_component(ComponentId(ComponentType.CONNECTION, public_id))
        return self

    def add_skill(self, directory: PathLike) -> "AEABuilder":
        """
        Add a skill to the agent.

        :param directory: the path to the skill directory
        :return: the AEABuilder
        """
        self.add_component(ComponentType.SKILL, directory)
        return self

    def remove_skill(self, public_id: PublicId) -> "AEABuilder":
        """
        Remove protocol.

        :param public_id: the public id of the skill
        :return: the AEABuilder
        """
        self.remove_component(ComponentId(ComponentType.SKILL, public_id))
        return self

    def add_contract(self, directory: PathLike) -> "AEABuilder":
        """
        Add a contract to the agent.

        :param directory: the path to the contract directory
        :return: the AEABuilder
        """
        self.add_component(ComponentType.CONTRACT, directory)
        return self

    def remove_contract(self, public_id: PublicId) -> "AEABuilder":
        """
        Remove protocol.

        :param public_id: the public id of the contract
        :return: the AEABuilder
        """
        self.remove_component(ComponentId(ComponentType.CONTRACT, public_id))
        return self

    def _build_identity_from_wallet(self, wallet: Wallet) -> Identity:
        """
        Get the identity associated to a wallet.

        :param wallet: the wallet
        :return: the identity
        """
        assert self._name is not None, "You must set the name of the agent."
        if len(wallet.addresses) > 1:
            identity = Identity(
                self._name,
                addresses=wallet.addresses,
                default_address_key=self._default_ledger,
            )
        else:  # pragma: no cover
            identity = Identity(
                self._name,
                address=wallet.addresses[self._default_ledger],
                default_address_key=self._default_ledger,
            )
        return identity

    def _process_connection_ids(
        self, connection_ids: Optional[Collection[PublicId]] = None
    ) -> List[PublicId]:
        """
        Process connection ids.

        :param connection_ids: an optional list of connection ids
        :return: a list of connections
        """
        if connection_ids is not None:
            # check that all the connections are in the configuration file.
            connection_ids_set = set(connection_ids)
            all_supported_connection_ids = {
                cid.public_id
                for cid in self._package_dependency_manager.connections.keys()
            }
            non_supported_connections = connection_ids_set.difference(
                all_supported_connection_ids
            )
            if len(non_supported_connections) > 0:
                raise ValueError(
                    "Connection ids {} not declared in the configuration file.".format(
                        sorted(map(str, non_supported_connections))
                    )
                )
            selected_connections_ids = [
                component_id.public_id
                for component_id in self._package_dependency_manager.connections.keys()
                if component_id.public_id in connection_ids_set
            ]
        else:
            selected_connections_ids = [
                component_id.public_id
                for component_id in self._package_dependency_manager.connections.keys()
            ]

        # sort default id to be first
        if self._default_connection in selected_connections_ids:
            selected_connections_ids.remove(self._default_connection)
            sorted_selected_connections_ids = [
                self._default_connection
            ] + selected_connections_ids
        else:
            raise ValueError(
                "Default connection not a dependency. Please add it and retry."
            )

        return sorted_selected_connections_ids

    def build(self, connection_ids: Optional[Collection[PublicId]] = None,) -> AEA:
        """
        Build the AEA.

        This method is re-entrant only if the components have been
        added through the method 'add_component'. If some of them
        have been loaded with 'add_component_instance', it
        can be called only once, and further calls are only possible
        after a call to 'reset' and re-loading of the components added
        via 'add_component_instance' and the private keys.

        :param connection_ids: select only these connections to run the AEA.
        :return: the AEA object.
        :raises ValueError: if we cannot
        """
        self._check_we_can_build()
        resources = Resources()
        wallet = Wallet(
            copy(self.private_key_paths), copy(self.connection_private_key_paths)
        )
        identity = self._build_identity_from_wallet(wallet)
        self._load_and_add_components(ComponentType.PROTOCOL, resources, identity.name)
        self._load_and_add_components(ComponentType.CONTRACT, resources, identity.name)
        self._load_and_add_components(
            ComponentType.CONNECTION,
            resources,
            identity.name,
            identity=identity,
            crypto_store=wallet.connection_cryptos,
        )
        connection_ids = self._process_connection_ids(connection_ids)
        aea = AEA(
            identity,
            wallet,
            resources,
            loop=None,
            timeout=self._get_agent_loop_timeout(),
            execution_timeout=self._get_execution_timeout(),
            is_debug=False,
            max_reactions=self._get_max_reactions(),
            decision_maker_handler_class=self._get_decision_maker_handler_class(),
            skill_exception_policy=self._get_skill_exception_policy(),
            default_routing=self._get_default_routing(),
            default_connection=self._get_default_connection(),
            loop_mode=self._get_loop_mode(),
            runtime_mode=self._get_runtime_mode(),
            connection_ids=connection_ids,
            search_service_address=self._get_search_service_address(),
            **deepcopy(self._context_namespace),
        )
        self._load_and_add_components(
            ComponentType.SKILL, resources, identity.name, agent_context=aea.context
        )
        self._build_called = True
        self._populate_contract_registry()
        return aea

    def _get_agent_loop_timeout(self) -> float:
        """
        Return agent loop idle timeout.

        :return: timeout in seconds if set else default value.
        """
        return (
            self._timeout
            if self._timeout is not None
            else self.DEFAULT_AGENT_LOOP_TIMEOUT
        )

    def _get_execution_timeout(self) -> float:
        """
        Return execution timeout.

        :return: timeout in seconds if set else default value.
        """
        return (
            self._execution_timeout
            if self._execution_timeout is not None
            else self.DEFAULT_EXECUTION_TIMEOUT
        )

    def _get_max_reactions(self) -> int:
        """
        Return agent max_reaction.

        :return: max-reactions if set else default value.
        """
        return (
            self._max_reactions
            if self._max_reactions is not None
            else self.DEFAULT_MAX_REACTIONS
        )

    def _get_decision_maker_handler_class(self) -> Type[DecisionMakerHandler]:
        """
        Return the decision maker handler class.

        :return: decision maker handler class
        """
        return (
            self._decision_maker_handler_class
            if self._decision_maker_handler_class is not None
            else self.DEFAULT_DECISION_MAKER_HANDLER_CLASS
        )

    def _get_skill_exception_policy(self) -> ExceptionPolicyEnum:
        """
        Return the skill exception policy.

        :return: the skill exception policy.
        """
        return (
            self._skill_exception_policy
            if self._skill_exception_policy is not None
            else self.DEFAULT_SKILL_EXCEPTION_POLICY
        )

    def _get_default_routing(self) -> Dict[PublicId, PublicId]:
        """
        Return the default routing.

        :return: the default routing
        """
        return self._default_routing

    def _get_default_connection(self) -> PublicId:
        """
        Return the default connection.

        :return: the default connection
        """
        return self._default_connection

    def _get_loop_mode(self) -> str:
        """
        Return the loop mode name.

        :return: the loop mode name
        """
        return (
            self._loop_mode if self._loop_mode is not None else self.DEFAULT_LOOP_MODE
        )

    def _get_runtime_mode(self) -> str:
        """
        Return the runtime mode name.

        :return: the runtime mode name
        """
        return (
            self._runtime_mode
            if self._runtime_mode is not None
            else self.DEFAULT_RUNTIME_MODE
        )

    def _get_search_service_address(self) -> str:
        """
        Return the search service address.

        :return: the search service address.
        """
        return (
            self._search_service_address
            if self._search_service_address is not None
            else self.DEFAULT_SEARCH_SERVICE_ADDRESS
        )

    def _check_configuration_not_already_added(
        self, configuration: ComponentConfiguration
    ) -> None:
        """
        Check the component configuration has not already been added.

        :param configuration: the configuration being added
        :return: None
        :raises AEAException: if the component is already present.
        """
        if (
            configuration.component_id
            in self._package_dependency_manager.all_dependencies
        ):
            raise AEAException(
                "Component '{}' of type '{}' already added.".format(
                    configuration.public_id, configuration.component_type
                )
            )

    def _check_package_dependencies(
        self, configuration: ComponentConfiguration
    ) -> None:
        """
        Check that we have all the dependencies needed to the package.

        :return: None
        :raises AEAException: if there's a missing dependency.
        """
        not_supported_packages = configuration.package_dependencies.difference(
            self._package_dependency_manager.all_dependencies
        )  # type: Set[ComponentId]
        has_all_dependencies = len(not_supported_packages) == 0
        if not has_all_dependencies:
            raise AEAException(
                "Package '{}' of type '{}' cannot be added. Missing dependencies: {}".format(
                    configuration.public_id,
                    configuration.component_type.value,
                    pprint.pformat(sorted(map(str, not_supported_packages))),
                )
            )

    def _check_pypi_dependencies(self, configuration: ComponentConfiguration):
        """
        Check that PyPI dependencies of a package don't conflict with the existing ones.

        :param configuration: the component configuration.
        :return: None
        :raises AEAException: if some PyPI dependency is conflicting.
        """
        all_pypi_dependencies = self._package_dependency_manager.pypi_dependencies
        all_pypi_dependencies = merge_dependencies(
            all_pypi_dependencies, configuration.pypi_dependencies
        )
        for pkg_name, dep_info in all_pypi_dependencies.items():
            set_specifier = SpecifierSet(dep_info.get("version", ""))
            if not is_satisfiable(set_specifier):
                raise AEAException(
                    f"Conflict on package {pkg_name}: specifier set '{dep_info['version']}' not satisfiable."
                )

    @staticmethod
    def _find_component_directory_from_component_id(
        aea_project_directory: Path, component_id: ComponentId
    ) -> Path:
        """Find a component directory from component id."""
        # search in vendor first
        vendor_package_path = (
            aea_project_directory
            / "vendor"
            / component_id.public_id.author
            / component_id.component_type.to_plural()
            / component_id.public_id.name
        )
        if vendor_package_path.exists() and vendor_package_path.is_dir():
            return vendor_package_path

        # search in custom packages.
        custom_package_path = (
            aea_project_directory
            / component_id.component_type.to_plural()
            / component_id.public_id.name
        )
        if custom_package_path.exists() and custom_package_path.is_dir():
            return custom_package_path

        raise ValueError("Package {} not found.".format(component_id))

    @staticmethod
    def _try_to_load_agent_configuration_file(aea_project_path: Path) -> None:
        """Try to load the agent configuration file.."""
        try:
            configuration_file_path = Path(aea_project_path, DEFAULT_AEA_CONFIG_FILE)
            with configuration_file_path.open(mode="r", encoding="utf-8") as fp:
                loader = ConfigLoader.from_configuration_type(PackageType.AGENT)
                agent_configuration = loader.load(fp)
                logging.config.dictConfig(agent_configuration.logging_config)  # type: ignore
        except FileNotFoundError:  # pragma: nocover
            raise Exception(
                "Agent configuration file '{}' not found in the current directory.".format(
                    DEFAULT_AEA_CONFIG_FILE
                )
            )
        except jsonschema.exceptions.ValidationError:  # pragma: nocover
            raise Exception(
                "Agent configuration file '{}' is invalid. Please check the documentation.".format(
                    DEFAULT_AEA_CONFIG_FILE
                )
            )

    def set_from_configuration(
        self,
        agent_configuration: AgentConfig,
        aea_project_path: Path,
        skip_consistency_check: bool = False,
    ) -> None:
        """
        Set builder variables from AgentConfig.

        :params agent_configuration: AgentConfig to get values from.
        :params aea_project_path: PathLike root directory of the agent project.
        :param skip_consistency_check: if True, the consistency check are skipped.

        :return: None
        """
        # set name and other configurations
        self.set_name(agent_configuration.name)
        self.set_default_ledger(agent_configuration.default_ledger)
        self.set_default_connection(
            PublicId.from_str(agent_configuration.default_connection)
        )
        self.set_timeout(agent_configuration.timeout)
        self.set_execution_timeout(agent_configuration.execution_timeout)
        self.set_max_reactions(agent_configuration.max_reactions)
        if agent_configuration.decision_maker_handler != {}:
            dotted_path = agent_configuration.decision_maker_handler["dotted_path"]
            file_path = agent_configuration.decision_maker_handler["file_path"]
            self.set_decision_maker_handler(dotted_path, file_path)
        if agent_configuration.skill_exception_policy is not None:
            self.set_skill_exception_policy(
                ExceptionPolicyEnum(agent_configuration.skill_exception_policy)
            )
        self.set_default_routing(agent_configuration.default_routing)
        self.set_loop_mode(agent_configuration.loop_mode)
        self.set_runtime_mode(agent_configuration.runtime_mode)

        if (
            agent_configuration._default_connection  # pylint: disable=protected-access
            is None
        ):
            self.set_default_connection(DEFAULT_CONNECTION)
        else:
            self.set_default_connection(
                PublicId.from_str(agent_configuration.default_connection)
            )

        # load private keys
        for (
            ledger_identifier,
            private_key_path,
        ) in agent_configuration.private_key_paths_dict.items():
            self.add_private_key(ledger_identifier, private_key_path)

        # load connection private keys
        for (
            ledger_identifier,
            private_key_path,
        ) in agent_configuration.connection_private_key_paths_dict.items():
            self.add_private_key(
                ledger_identifier, private_key_path, is_connection=True
            )

        component_ids = itertools.chain(
            [
                ComponentId(ComponentType.PROTOCOL, p_id)
                for p_id in agent_configuration.protocols
            ],
            [
                ComponentId(ComponentType.CONTRACT, p_id)
                for p_id in agent_configuration.contracts
            ],
            [
                ComponentId(ComponentType.CONNECTION, p_id)
                for p_id in agent_configuration.connections
            ],
        )
        for component_id in component_ids:
            component_path = self._find_component_directory_from_component_id(
                aea_project_path, component_id
            )
            self.add_component(
                component_id.component_type,
                component_path,
                skip_consistency_check=skip_consistency_check,
            )

        skill_ids = [
            ComponentId(ComponentType.SKILL, p_id)
            for p_id in agent_configuration.skills
        ]

        if len(skill_ids) == 0:
            return

        skill_import_order = self._find_import_order(
            skill_ids, aea_project_path, skip_consistency_check
        )
        for skill_id in skill_import_order:
            component_path = self._find_component_directory_from_component_id(
                aea_project_path, skill_id
            )
            self.add_component(
                skill_id.component_type,
                component_path,
                skip_consistency_check=skip_consistency_check,
            )

    def _find_import_order(
        self,
        skill_ids: List[ComponentId],
        aea_project_path: Path,
        skip_consistency_check: bool,
    ) -> List[ComponentId]:
        """Find import order for skills.

        We need to handle skills separately, since skills can depend on each other.

        That is, we need to:
        - load the skill configurations to find the import order
        - detect if there are cycles
        - import skills from the leaves of the dependency graph, by finding a topological ordering.
        """
        # the adjacency list for the dependency graph
        depends_on: Dict[ComponentId, Set[ComponentId]] = defaultdict(set)
        # the adjacency list for the inverse dependency graph
        supports: Dict[ComponentId, Set[ComponentId]] = defaultdict(set)
        # nodes with no incoming edges
        roots = copy(skill_ids)
        for skill_id in skill_ids:
            component_path = self._find_component_directory_from_component_id(
                aea_project_path, skill_id
            )
            configuration = cast(
                SkillConfig,
                ComponentConfiguration.load(
                    skill_id.component_type, component_path, skip_consistency_check
                ),
            )

            if len(configuration.skills) != 0:
                roots.remove(skill_id)

            depends_on[skill_id].update(
                [
                    ComponentId(ComponentType.SKILL, skill)
                    for skill in configuration.skills
                ]
            )
            for dependency in configuration.skills:
                supports[ComponentId(ComponentType.SKILL, dependency)].add(skill_id)

        # find topological order (Kahn's algorithm)
        queue: Deque[ComponentId] = deque()
        order = []
        queue.extend(roots)
        while len(queue) > 0:
            current = queue.pop()
            order.append(current)
            for node in supports[
                current
            ]:  # pragma: nocover # TODO: extract method and test properly
                depends_on[node].discard(current)
                if len(depends_on[node]) == 0:
                    queue.append(node)

        if any(len(edges) > 0 for edges in depends_on.values()):
            raise AEAException("Cannot load skills, there is a cyclic dependency.")

        return order

    @classmethod
    def from_aea_project(
        cls, aea_project_path: PathLike, skip_consistency_check: bool = False
    ) -> "AEABuilder":
        """
        Construct the builder from an AEA project.

        - load agent configuration file
        - set name and default configurations
        - load private keys
        - load ledger API configurations
        - set default ledger
        - load every component

        :param aea_project_path: path to the AEA project.
        :param skip_consistency_check: if True, the consistency check are skipped.
        :return: an AEABuilder.
        """
        aea_project_path = Path(aea_project_path)
        cls._try_to_load_agent_configuration_file(aea_project_path)
        _verify_or_create_private_keys(aea_project_path)
        builder = AEABuilder(with_default_packages=False)

        # TODO isolate environment
        # load_env_file(str(aea_config_path / ".env"))

        # load agent configuration file
        configuration_file = aea_project_path / DEFAULT_AEA_CONFIG_FILE

        loader = ConfigLoader.from_configuration_type(PackageType.AGENT)
        agent_configuration = loader.load(configuration_file.open())

        builder.set_from_configuration(
            agent_configuration, aea_project_path, skip_consistency_check
        )
        return builder

    def _load_and_add_components(
        self,
        component_type: ComponentType,
        resources: Resources,
        agent_name: str,
        **kwargs,
    ) -> None:
        """
        Load and add components added to the builder to a Resources instance.

        :param component_type: the component type for which
        :param resources: the resources object to populate.
        :param agent_name: the AEA name for logging purposes.
        :param kwargs: keyword argument to forward to the component loader.
        :return: None
        """
        for configuration in self._package_dependency_manager.get_components_by_type(
            component_type
        ).values():
            if configuration.is_abstract_component:
                load_aea_package(configuration)
                continue

            if configuration in self._component_instances[component_type].keys():
                component = self._component_instances[component_type][configuration]
            else:
                configuration = deepcopy(configuration)
                component = load_component_from_config(configuration, **kwargs)

            _set_logger_to_component(component, configuration, agent_name)
            resources.add_component(component)

    def _populate_contract_registry(self):
        """Populate contract registry."""
        for configuration in self._package_dependency_manager.get_components_by_type(
            ComponentType.CONTRACT
        ).values():
            configuration = cast(ContractConfig, configuration)
            if str(configuration.public_id) in contract_registry.specs:
                logger.warning(
                    f"Skipping registration of contract {configuration.public_id} since already registered."
                )
                continue
            logger.debug(f"Registering contract {configuration.public_id}")

            path = Path(
                configuration.directory, configuration.path_to_contract_interface
            )
            with open(path, "r") as interface_file:
                contract_interface = json.load(interface_file)

            try:
                contract_registry.register(
                    id_=str(configuration.public_id),
                    entry_point=f"{configuration.prefix_import_path}.contract:{configuration.class_name}",
                    class_kwargs={"contract_interface": contract_interface},
                    contract_config=configuration,  # TODO: resolve configuration being applied globally
                )
            except AEAException as e:  # pragma: nocover
                if "Cannot re-register id:" in str(e):
                    logger.warning(
                        "Already registered: {}".format(configuration.class_name)
                    )
                else:
                    raise e

    def _check_we_can_build(self):
        if self._build_called and self._to_reset:
            raise ValueError(
                "Cannot build the agent; You have done one of the following:\n"
                "- added a component instance;\n"
                "- added a private key manually.\n"
                "Please call 'reset() if you want to build another agent."
            )


def _set_logger_to_component(
    component: Component, configuration: ComponentConfiguration, agent_name: str,
) -> None:
    """
    Set the logger to the component.

    :param component: the component instance.
    :param configuration: the component configuration
    :param agent_name: the agent name
    :return: None
    """
    if configuration.component_type == ComponentType.SKILL:
        # skip because skill object already have their own logger from the skill context.
        return
    logger_name = f"aea.packages.{configuration.author}.{configuration.component_type.to_plural()}.{configuration.name}"
    logger = AgentLoggerAdapter(logging.getLogger(logger_name), agent_name)
    component.logger = logger


# TODO this function is repeated in 'aea.cli.utils.package_utils.py'
def _verify_or_create_private_keys(aea_project_path: Path) -> None:
    """Verify or create private keys."""
    path_to_configuration = aea_project_path / DEFAULT_AEA_CONFIG_FILE
    agent_loader = ConfigLoader("aea-config_schema.json", AgentConfig)
    fp_read = path_to_configuration.open(mode="r", encoding="utf-8")
    agent_configuration = agent_loader.load(fp_read)

    for identifier, _value in agent_configuration.private_key_paths.read_all():
        if identifier not in crypto_registry.supported_ids:
            raise ValueError(f"Item not registered with id '{identifier}'.")

    for identifier, private_key_path in IDENTIFIER_TO_KEY_FILES.items():
        config_private_key_path = agent_configuration.private_key_paths.read(identifier)
        if config_private_key_path is None:
            create_private_key(
                identifier, private_key_file=str(aea_project_path / private_key_path)
            )
            agent_configuration.private_key_paths.update(identifier, private_key_path)
        else:
            try:
                try_validate_private_key_path(
                    identifier,
                    str(aea_project_path / private_key_path),
                    exit_on_error=False,
                )
            except FileNotFoundError:  # pragma: no cover
                logger.error(
                    "File {} for private key {} not found.".format(
                        repr(private_key_path), identifier,
                    )
                )
                raise

    fp_write = path_to_configuration.open(mode="w", encoding="utf-8")
    agent_loader.dump(agent_configuration, fp_write)<|MERGE_RESOLUTION|>--- conflicted
+++ resolved
@@ -616,39 +616,7 @@
         """Get the connection private key paths."""
         return self._connection_private_key_paths
 
-<<<<<<< HEAD
-    def add_ledger_api_config(self, identifier: str, config: Dict) -> "AEABuilder":
-        """
-        Add a configuration for a ledger API to be supported by the agent.
-
-        :param identifier: the identifier of the ledger api
-        :param config: the configuration of the ledger api
-        :return: the AEABuilder
-        """
-        self._ledger_apis_configs[identifier] = config
-        return self
-
-    def remove_ledger_api_config(self, identifier: str) -> "AEABuilder":
-        """
-        Remove a ledger API configuration.
-
-        :param identifier: the identifier of the ledger api
-        :return: the AEABuilder
-        """
-        self._ledger_apis_configs.pop(identifier, None)
-        return self
-
-    @property
-    def ledger_apis_config(
-        self,
-    ) -> Dict[str, Dict[str, Union[str, int]]]:  # pragma: nocover
-        """Get the ledger api configurations."""
-        return self._ledger_apis_configs
-
     def set_default_ledger(self, identifier: str) -> "AEABuilder":  # pragma: nocover
-=======
-    def set_default_ledger(self, identifier: str) -> "AEABuilder":
->>>>>>> 3d8fd529
         """
         Set a default ledger API to use.
 
