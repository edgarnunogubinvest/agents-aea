--- conflicted
+++ resolved
@@ -30,12 +30,8 @@
     PublicIdParameter,
     _load_yaml,
     _try_get_item_source_path,
-<<<<<<< HEAD
-    _try_get_vendorized_item_target_path,
+    _try_get_item_target_path,
     check_aea_project,
-=======
-    _try_get_item_target_path,
->>>>>>> 72f5aa65
     pass_ctx,
 )
 from aea.cli.registry.push import push_item
