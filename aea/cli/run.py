# -*- coding: utf-8 -*-
# ------------------------------------------------------------------------------
#
#   Copyright 2018-2019 Fetch.AI Limited
#
#   Licensed under the Apache License, Version 2.0 (the "License");
#   you may not use this file except in compliance with the License.
#   You may obtain a copy of the License at
#
#       http://www.apache.org/licenses/LICENSE-2.0
#
#   Unless required by applicable law or agreed to in writing, software
#   distributed under the License is distributed on an "AS IS" BASIS,
#   WITHOUT WARRANTIES OR CONDITIONS OF ANY KIND, either express or implied.
#   See the License for the specific language governing permissions and
#   limitations under the License.
#
# ------------------------------------------------------------------------------

"""Implementation of the 'aea run' subcommand."""
import importlib.util
import inspect
import os
import re
import sys
from pathlib import Path
from typing import cast

import click
from click import pass_context

from aea.aea import AEA
<<<<<<< HEAD
from aea.cli.common import Context, pass_ctx, logger, _try_to_load_agent_config, _try_to_load_protocols, \
    AEAConfigException, _load_env_file
=======
from aea.cli.common import Context, logger, _try_to_load_agent_config, _try_to_load_protocols, \
    AEAConfigException
from aea.cli.install import install
>>>>>>> 27bcf229
from aea.connections.base import Connection
from aea.crypto.base import Crypto
from aea.crypto.helpers import _try_validate_private_key_pem_path, _create_temporary_private_key_pem_path
# from aea.helpers.base import locate
from aea.mail.base import MailBox


def _setup_connection(connection_name: str, public_key: str, ctx: Context) -> Connection:
    """
    Set up a connection.

    :param connection_name: the name of the connection.
    :param ctx: the CLI context object.
    :param public_key: the path of the public key.
    :return: a Connection object.
    :raises AEAConfigException: if the connection name provided as argument is not declared in the configuration file,
                              | or if the connection type is not supported by the framework.
    """
    if connection_name not in ctx.agent_config.connections:
        raise AEAConfigException("Connection name '{}' not declared in the configuration file.".format(connection_name))

    connection_config = ctx.connection_loader.load(open(os.path.join(ctx.cwd, "connections", connection_name, "connection.yaml")))
    if connection_config is None:
        raise AEAConfigException("Connection config for '{}' not found.".format(connection_name))

    connection_spec = importlib.util.spec_from_file_location(connection_config.name, os.path.join(ctx.cwd, "connections", connection_config.name, "connection.py"))
    if connection_spec is None:
        raise AEAConfigException("Connection '{}' not found.".format(connection_name))

    connection_module = importlib.util.module_from_spec(connection_spec)
    sys.modules[connection_spec.name + "_connection"] = connection_module
    connection_spec.loader.exec_module(connection_module)  # type: ignore
    classes = inspect.getmembers(connection_module, inspect.isclass)
    connection_classes = list(filter(lambda x: re.match("\\w+Connection", x[0]), classes))
    name_to_class = dict(connection_classes)
    connection_class_name = cast(str, connection_config.class_name)
    logger.debug("Processing connection {}".format(connection_class_name))
    connection_class = name_to_class.get(connection_class_name, None)
    if connection_class is None:
        raise AEAConfigException("Connection class '{}' not found.".format(connection_class_name))

    connection = connection_class.from_config(public_key, connection_config)
    return connection


@click.command()
@click.option('--connection', 'connection_name', metavar="CONN_NAME", type=str, required=False, default=None,
              help="The connection name. Must be declared in the agent's configuration file.")
<<<<<<< HEAD
@click.option('--env', 'env_file', type=click.Path(), required=False, default=".env",
              help="Specify an environment file (default: .env)")
@pass_ctx
def run(ctx: Context, connection_name: str, env_file: str):
=======
@click.option('--install-deps', 'install_deps', is_flag=True, required=False, default=False,
              help="Install all the dependencies before running the agent.")
@pass_context
def run(click_context, connection_name: str, install_deps: bool):
>>>>>>> 27bcf229
    """Run the agent."""
    ctx = cast(Context, click_context.obj)
    _try_to_load_agent_config(ctx)
    _load_env_file(env_file)
    agent_name = cast(str, ctx.agent_config.agent_name)
    private_key_pem_path = cast(str, ctx.agent_config.private_key_pem_path)
    if private_key_pem_path == "":
        private_key_pem_path = _create_temporary_private_key_pem_path()
    else:
        _try_validate_private_key_pem_path(private_key_pem_path)
    crypto = Crypto(private_key_pem_path=private_key_pem_path)
    public_key = crypto.public_key
    connection_name = ctx.agent_config.default_connection if connection_name is None else connection_name
    _try_to_load_protocols(ctx)
    try:
        connection = _setup_connection(connection_name, public_key, ctx)
    except AEAConfigException as e:
        logger.error(str(e))
        exit(-1)
        return

    if install_deps:
        if Path("requirements.txt").exists():
            click_context.invoke(install, requirement="requirements.txt")
        else:
            click_context.invoke(install)

    mailbox = MailBox(connection)
    agent = AEA(agent_name, mailbox, private_key_pem_path=private_key_pem_path, directory=str(Path(".")))
    try:
        agent.start()
    except KeyboardInterrupt:
        logger.info("Interrupted.")
    except Exception as e:
        logger.exception(e)
    finally:
        agent.stop()<|MERGE_RESOLUTION|>--- conflicted
+++ resolved
@@ -30,14 +30,9 @@
 from click import pass_context
 
 from aea.aea import AEA
-<<<<<<< HEAD
 from aea.cli.common import Context, pass_ctx, logger, _try_to_load_agent_config, _try_to_load_protocols, \
     AEAConfigException, _load_env_file
-=======
-from aea.cli.common import Context, logger, _try_to_load_agent_config, _try_to_load_protocols, \
-    AEAConfigException
 from aea.cli.install import install
->>>>>>> 27bcf229
 from aea.connections.base import Connection
 from aea.crypto.base import Crypto
 from aea.crypto.helpers import _try_validate_private_key_pem_path, _create_temporary_private_key_pem_path
@@ -86,17 +81,12 @@
 @click.command()
 @click.option('--connection', 'connection_name', metavar="CONN_NAME", type=str, required=False, default=None,
               help="The connection name. Must be declared in the agent's configuration file.")
-<<<<<<< HEAD
 @click.option('--env', 'env_file', type=click.Path(), required=False, default=".env",
               help="Specify an environment file (default: .env)")
-@pass_ctx
-def run(ctx: Context, connection_name: str, env_file: str):
-=======
 @click.option('--install-deps', 'install_deps', is_flag=True, required=False, default=False,
               help="Install all the dependencies before running the agent.")
 @pass_context
-def run(click_context, connection_name: str, install_deps: bool):
->>>>>>> 27bcf229
+def run(click_context, connection_name: str, env_file: str, install_deps: bool):
     """Run the agent."""
     ctx = cast(Context, click_context.obj)
     _try_to_load_agent_config(ctx)
