# -*- coding: utf-8 -*-
# ------------------------------------------------------------------------------
#
#   Copyright 2018-2019 Fetch.AI Limited
#
#   Licensed under the Apache License, Version 2.0 (the "License");
#   you may not use this file except in compliance with the License.
#   You may obtain a copy of the License at
#
#       http://www.apache.org/licenses/LICENSE-2.0
#
#   Unless required by applicable law or agreed to in writing, software
#   distributed under the License is distributed on an "AS IS" BASIS,
#   WITHOUT WARRANTIES OR CONDITIONS OF ANY KIND, either express or implied.
#   See the License for the specific language governing permissions and
#   limitations under the License.
#
# ------------------------------------------------------------------------------
"""This module contains the protocol generator."""
# pylint: skip-file

import itertools
import logging
import os
import shutil
from datetime import date
from pathlib import Path
from typing import Optional, Tuple

from aea.protocols.generator.common import (
    CUSTOM_TYPES_DOT_PY_FILE_NAME,
    DIALOGUE_DOT_PY_FILE_NAME,
    INIT_FILE_NAME,
    MESSAGE_DOT_PY_FILE_NAME,
    MESSAGE_IMPORT,
    PATH_TO_PACKAGES,
    PROTOCOL_YAML_FILE_NAME,
    PYTHON_TYPE_TO_PROTO_TYPE,
    SERIALIZATION_DOT_PY_FILE_NAME,
    SERIALIZER_IMPORT,
    _camel_case_to_snake_case,
    _create_protocol_file,
    _get_sub_types_of_compositional_types,
    _includes_custom_type,
    _python_pt_or_ct_type_to_proto_type,
    _to_camel_case,
    _union_sub_type_to_protobuf_variable_name,
    check_prerequisites,
    check_protobuf_using_protoc,
    load_protocol_specification,
    try_run_black_formatting,
    try_run_protoc,
)
from aea.protocols.generator.extract_specification import extract

logger = logging.getLogger(__name__)


def _copyright_header_str(author: str) -> str:
    """
    Produce the copyright header text for a protocol.

    :param author: the author of the protocol.
    :return: The copyright header text.
    """
    copy_right_str = (
        "# -*- coding: utf-8 -*-\n"
        "# ------------------------------------------------------------------------------\n"
        "#\n"
    )
    copy_right_str += "#   Copyright {} {}\n".format(date.today().year, author)
    copy_right_str += (
        "#\n"
        '#   Licensed under the Apache License, Version 2.0 (the "License");\n'
        "#   you may not use this file except in compliance with the License.\n"
        "#   You may obtain a copy of the License at\n"
        "#\n"
        "#       http://www.apache.org/licenses/LICENSE-2.0\n"
        "#\n"
        "#   Unless required by applicable law or agreed to in writing, software\n"
        '#   distributed under the License is distributed on an "AS IS" BASIS,\n'
        "#   WITHOUT WARRANTIES OR CONDITIONS OF ANY KIND, either express or implied.\n"
        "#   See the License for the specific language governing permissions and\n"
        "#   limitations under the License.\n"
        "#\n"
        "# ------------------------------------------------------------------------------\n"
    )
    return copy_right_str


class ProtocolGenerator:
    """This class generates a protocol_verification package from a ProtocolTemplate object."""

    def __init__(
        self,
        path_to_protocol_specification: str,
        output_path: str = ".",
        dotted_path_to_protocol_package: Optional[str] = None,
    ) -> None:
        """
        Instantiate a protocol generator.

        :param path_to_protocol_specification: path to protocol specification file
        :param output_path: the path to the location in which the protocol module is to be generated.
        :param dotted_path_to_protocol_package: the path to the protocol package

        :return: None
        """
        # Check the prerequisite applications are installed
        try:
            check_prerequisites()
        except FileNotFoundError:
            raise

        # Load protocol specification
        try:
            self.protocol_specification = load_protocol_specification(
                path_to_protocol_specification
            )
        except Exception:
            raise

        # Helper fields
        self.path_to_protocol_specification = path_to_protocol_specification
        self.protocol_specification_in_camel_case = _to_camel_case(
            self.protocol_specification.name
        )
        self.path_to_generated_protocol_package = os.path.join(
            output_path, self.protocol_specification.name
        )
        self.dotted_path_to_protocol_package = (
            dotted_path_to_protocol_package + self.protocol_specification.name
            if dotted_path_to_protocol_package is not None
            else "{}.{}.protocols.{}".format(
                PATH_TO_PACKAGES,
                self.protocol_specification.author,
                self.protocol_specification.name,
            )
        )
        self.indent = ""

        # Extract specification fields
        try:
            self.spec = extract(self.protocol_specification)
        except Exception:
            raise

    def _change_indent(self, number: int, mode: str = None) -> None:
        """
        Update the value of 'indent' global variable.

        This function controls the indentation of the code produced throughout the generator.

        There are two modes:
        - Setting the indent to a desired 'number' level. In this case, 'mode' has to be set to "s".
        - Updating the incrementing/decrementing the indentation level by 'number' amounts. In this case 'mode' is None.

        :param number: the number of indentation levels to set/increment/decrement
        :param mode: the mode of indentation change

        :return: None
        """
        if mode and mode == "s":
            if number >= 0:
                self.indent = number * "    "
            else:
                raise ValueError("Error: setting indent to be a negative number.")
        else:
            if number >= 0:
                for _ in itertools.repeat(None, number):
                    self.indent += "    "
            else:
                if abs(number) <= len(self.indent) / 4:
                    self.indent = self.indent[abs(number) * 4 :]
                else:
                    raise ValueError(
                        "Not enough spaces in the 'indent' variable to remove."
                    )

    def _import_from_typing_module(self) -> str:
        """
        Manage import statement for the typing package.

        :return: import statement for the typing package
        """
        ordered_packages = [
            "Dict",
            "FrozenSet",
            "Optional",
            "Set",
            "Tuple",
            "Union",
            "cast",
        ]
        import_str = "from typing import "
        for package in ordered_packages:
            if self.spec.typing_imports[package]:
                import_str += "{}, ".format(package)
        import_str = import_str[:-2]
        return import_str

    def _import_from_custom_types_module(self) -> str:
        """
        Manage import statement from custom_types module.

        :return: import statement for the custom_types module
        """
        import_str = ""
        if len(self.spec.all_custom_types) == 0:
            pass
        else:
            for custom_class in self.spec.all_custom_types:
                import_str += "from {}.custom_types import {} as Custom{}\n".format(
                    self.dotted_path_to_protocol_package, custom_class, custom_class,
                )
            import_str = import_str[:-1]
        return import_str

    def _performatives_str(self) -> str:
        """
        Generate the performatives instance property string, a set containing all valid performatives of this protocol.

        :return: the performatives set string
        """
        performatives_str = "{"
        for performative in self.spec.all_performatives:
            performatives_str += '"{}", '.format(performative)
        performatives_str = performatives_str[:-2]
        performatives_str += "}"
        return performatives_str

    def _performatives_enum_str(self) -> str:
        """
        Generate the performatives Enum class.

        :return: the performatives Enum string
        """
        enum_str = self.indent + "class Performative(Message.Performative):\n"
        self._change_indent(1)
        enum_str += self.indent + '"""Performatives for the {} protocol."""\n\n'.format(
            self.protocol_specification.name
        )
        for performative in self.spec.all_performatives:
            enum_str += self.indent + '{} = "{}"\n'.format(
                performative.upper(), performative
            )
        enum_str += "\n"
        enum_str += self.indent + "def __str__(self):\n"
        self._change_indent(1)
        enum_str += self.indent + '"""Get the string representation."""\n'
        enum_str += self.indent + "return str(self.value)\n"
        self._change_indent(-1)
        enum_str += "\n"
        self._change_indent(-1)

        return enum_str

    def _to_custom_custom(self, content_type: str) -> str:
        """
        Evaluate whether a content type is a custom type or has a custom type as a sub-type.

        :param content_type: the content type.
        :return: Boolean result
        """
        new_content_type = content_type
        if _includes_custom_type(content_type):
            for custom_type in self.spec.all_custom_types:
                new_content_type = new_content_type.replace(
                    custom_type, self.spec.custom_custom_types[custom_type]
                )
        return new_content_type

    def _check_content_type_str(self, content_name: str, content_type: str) -> str:
        """
        Produce the checks of elements of compositional types.

        :param content_name: the name of the content to be checked
        :param content_type: the type of the content to be checked

        :return: the string containing the checks.
        """
        check_str = ""
        if content_type.startswith("Optional["):
            optional = True
            check_str += self.indent + 'if self.is_set("{}"):\n'.format(content_name)
            self._change_indent(1)
            check_str += self.indent + "expected_nb_of_contents += 1\n"
            content_type = _get_sub_types_of_compositional_types(content_type)[0]
            check_str += self.indent + "{} = cast({}, self.{})\n".format(
                content_name, self._to_custom_custom(content_type), content_name
            )
            content_variable = content_name
        else:
            optional = False
            content_variable = "self." + content_name
        if content_type.startswith("Union["):
            element_types = _get_sub_types_of_compositional_types(content_type)
            unique_standard_types_set = set()
            for typing_content_type in element_types:
                if typing_content_type.startswith("FrozenSet"):
                    unique_standard_types_set.add("frozenset")
                elif typing_content_type.startswith("Tuple"):
                    unique_standard_types_set.add("tuple")
                elif typing_content_type.startswith("Dict"):
                    unique_standard_types_set.add("dict")
                else:
                    unique_standard_types_set.add(typing_content_type)
            unique_standard_types_list = sorted(unique_standard_types_set)
            check_str += self.indent
            check_str += "enforce("
            for unique_type in unique_standard_types_list:
                check_str += "type({}) == {} or ".format(
                    content_variable, self._to_custom_custom(unique_type)
                )
            check_str = check_str[:-4]
            check_str += ", \"Invalid type for content '{}'. Expected either of '{}'. Found '{{}}'.\".format(type({})))\n".format(
                content_name,
                [
                    unique_standard_type
                    for unique_standard_type in unique_standard_types_list
                ],
                content_variable,
            )
            if "frozenset" in unique_standard_types_list:
                check_str += self.indent + "if type({}) == frozenset:\n".format(
                    content_variable
                )
                self._change_indent(1)
                check_str += self.indent + "enforce(\n"
                self._change_indent(1)
                frozen_set_element_types_set = set()
                for element_type in element_types:
                    if element_type.startswith("FrozenSet"):
                        frozen_set_element_types_set.add(
                            _get_sub_types_of_compositional_types(element_type)[0]
                        )
                frozen_set_element_types = sorted(frozen_set_element_types_set)
                for frozen_set_element_type in frozen_set_element_types:
                    check_str += (
                        self.indent
                        + "all(type(element) == {} for element in {}) or\n".format(
                            self._to_custom_custom(frozen_set_element_type),
                            content_variable,
                        )
                    )
                check_str = check_str[:-4]
                check_str += "\n"
                self._change_indent(-1)
                if len(frozen_set_element_types) == 1:
                    check_str += (
                        self.indent
                        + ", \"Invalid type for elements of content '{}'. Expected ".format(
                            content_name
                        )
                    )
                    for frozen_set_element_type in frozen_set_element_types:
                        check_str += "'{}'".format(
                            self._to_custom_custom(frozen_set_element_type)
                        )
                    check_str += '.")\n'
                else:
                    check_str += (
                        self.indent
                        + ", \"Invalid type for frozenset elements in content '{}'. Expected either ".format(
                            content_name
                        )
                    )
                    for frozen_set_element_type in frozen_set_element_types:
                        check_str += "'{}' or ".format(
                            self._to_custom_custom(frozen_set_element_type)
                        )
                    check_str = check_str[:-4]
                    check_str += '.")\n'
                self._change_indent(-1)
            if "tuple" in unique_standard_types_list:
                check_str += self.indent + "if type({}) == tuple:\n".format(
                    content_variable
                )
                self._change_indent(1)
                check_str += self.indent + "enforce(\n"
                self._change_indent(1)
                tuple_element_types_set = set()
                for element_type in element_types:
                    if element_type.startswith("Tuple"):
                        tuple_element_types_set.add(
                            _get_sub_types_of_compositional_types(element_type)[0]
                        )
                tuple_element_types = sorted(tuple_element_types_set)
                for tuple_element_type in tuple_element_types:
                    check_str += (
                        self.indent
                        + "all(type(element) == {} for element in {}) or \n".format(
                            self._to_custom_custom(tuple_element_type), content_variable
                        )
                    )
                check_str = check_str[:-4]
                check_str += "\n"
                self._change_indent(-1)
                if len(tuple_element_types) == 1:
                    check_str += (
                        self.indent
                        + ", \"Invalid type for tuple elements in content '{}'. Expected ".format(
                            content_name
                        )
                    )
                    for tuple_element_type in tuple_element_types:
                        check_str += "'{}'".format(
                            self._to_custom_custom(tuple_element_type)
                        )
                    check_str += '.")\n'
                else:
                    check_str += (
                        self.indent
                        + ", \"Invalid type for tuple elements in content '{}'. Expected either ".format(
                            content_name
                        )
                    )
                    for tuple_element_type in tuple_element_types:
                        check_str += "'{}' or ".format(
                            self._to_custom_custom(tuple_element_type)
                        )
                    check_str = check_str[:-4]
                    check_str += '.")\n'
                self._change_indent(-1)
            if "dict" in unique_standard_types_list:
                check_str += self.indent + "if type({}) == dict:\n".format(
                    content_variable
                )
                self._change_indent(1)
                check_str += (
                    self.indent
                    + "for key_of_{}, value_of_{} in {}.items():\n".format(
                        content_name, content_name, content_variable
                    )
                )
                self._change_indent(1)
                check_str += self.indent + "enforce(\n"
                self._change_indent(1)
                dict_key_value_types = dict()
                for element_type in element_types:
                    if element_type.startswith("Dict"):
                        dict_key_value_types[
                            _get_sub_types_of_compositional_types(element_type)[0]
                        ] = _get_sub_types_of_compositional_types(element_type)[1]
                for element1_type in sorted(dict_key_value_types.keys()):
                    check_str += (
                        self.indent
                        + "(type(key_of_{}) == {} and type(value_of_{}) == {}) or\n".format(
                            content_name,
                            self._to_custom_custom(element1_type),
                            content_name,
                            self._to_custom_custom(dict_key_value_types[element1_type]),
                        )
                    )
                check_str = check_str[:-4]
                check_str += "\n"
                self._change_indent(-1)

                if len(dict_key_value_types) == 1:
                    check_str += (
                        self.indent
                        + ", \"Invalid type for dictionary key, value in content '{}'. Expected ".format(
                            content_name
                        )
                    )
                    for key in sorted(dict_key_value_types.keys()):
                        check_str += "'{}', '{}'".format(key, dict_key_value_types[key])
                    check_str += '.")\n'
                else:
                    check_str += (
                        self.indent
                        + ", \"Invalid type for dictionary key, value in content '{}'. Expected ".format(
                            content_name
                        )
                    )
                    for key in sorted(dict_key_value_types.keys()):
                        check_str += "'{}','{}' or ".format(
                            key, dict_key_value_types[key]
                        )
                    check_str = check_str[:-4]
                    check_str += '.")\n'
                self._change_indent(-2)
        elif content_type.startswith("FrozenSet["):
            # check the type
            check_str += (
                self.indent
                + "enforce(type({}) == frozenset, \"Invalid type for content '{}'. Expected 'frozenset'. Found '{{}}'.\".format(type({})))\n".format(
                    content_variable, content_name, content_variable
                )
            )
            element_type = _get_sub_types_of_compositional_types(content_type)[0]
            check_str += self.indent + "enforce(all(\n"
            self._change_indent(1)
            check_str += self.indent + "type(element) == {} for element in {}\n".format(
                self._to_custom_custom(element_type), content_variable
            )
            self._change_indent(-1)
            check_str += (
                self.indent
                + "), \"Invalid type for frozenset elements in content '{}'. Expected '{}'.\")\n".format(
                    content_name, element_type
                )
            )
        elif content_type.startswith("Tuple["):
            # check the type
            check_str += (
                self.indent
                + "enforce(type({}) == tuple, \"Invalid type for content '{}'. Expected 'tuple'. Found '{{}}'.\".format(type({})))\n".format(
                    content_variable, content_name, content_variable
                )
            )
            element_type = _get_sub_types_of_compositional_types(content_type)[0]
            check_str += self.indent + "enforce(all(\n"
            self._change_indent(1)
            check_str += self.indent + "type(element) == {} for element in {}\n".format(
                self._to_custom_custom(element_type), content_variable
            )
            self._change_indent(-1)
            check_str += (
                self.indent
                + "), \"Invalid type for tuple elements in content '{}'. Expected '{}'.\")\n".format(
                    content_name, element_type
                )
            )
        elif content_type.startswith("Dict["):
            # check the type
            check_str += (
                self.indent
                + "enforce(type({}) == dict, \"Invalid type for content '{}'. Expected 'dict'. Found '{{}}'.\".format(type({})))\n".format(
                    content_variable, content_name, content_variable
                )
            )
            element_type_1 = _get_sub_types_of_compositional_types(content_type)[0]
            element_type_2 = _get_sub_types_of_compositional_types(content_type)[1]
            # check the keys type then check the values type
            check_str += (
                self.indent
                + "for key_of_{}, value_of_{} in {}.items():\n".format(
                    content_name, content_name, content_variable
                )
            )
            self._change_indent(1)
            check_str += self.indent + "enforce(\n"
            self._change_indent(1)
            check_str += self.indent + "type(key_of_{}) == {}\n".format(
                content_name, self._to_custom_custom(element_type_1)
            )
            self._change_indent(-1)
            check_str += (
                self.indent
                + ", \"Invalid type for dictionary keys in content '{}'. Expected '{}'. Found '{{}}'.\".format(type(key_of_{})))\n".format(
                    content_name, element_type_1, content_name
                )
            )

            check_str += self.indent + "enforce(\n"
            self._change_indent(1)
            check_str += self.indent + "type(value_of_{}) == {}\n".format(
                content_name, self._to_custom_custom(element_type_2)
            )
            self._change_indent(-1)
            check_str += (
                self.indent
                + ", \"Invalid type for dictionary values in content '{}'. Expected '{}'. Found '{{}}'.\".format(type(value_of_{})))\n".format(
                    content_name, element_type_2, content_name
                )
            )
            self._change_indent(-1)
        else:
            check_str += (
                self.indent
                + "enforce(type({}) == {}, \"Invalid type for content '{}'. Expected '{}'. Found '{{}}'.\".format(type({})))\n".format(
                    content_variable,
                    self._to_custom_custom(content_type),
                    content_name,
                    content_type,
                    content_variable,
                )
            )
        if optional:
            self._change_indent(-1)
        return check_str

    def _message_class_str(self) -> str:
        """
        Produce the content of the Message class.

        :return: the message.py file content
        """
        self._change_indent(0, "s")

        # Header
        cls_str = _copyright_header_str(self.protocol_specification.author) + "\n"

        # Module docstring
        cls_str += (
            self.indent
            + '"""This module contains {}\'s message definition."""\n\n'.format(
                self.protocol_specification.name
            )
        )

        # Imports
        cls_str += self.indent + "import logging\n"
        cls_str += self._import_from_typing_module() + "\n\n"
        cls_str += self.indent + "from aea.configurations.base import ProtocolId\n"
        cls_str += self.indent + "from aea.exceptions import AEAEnforceError, enforce\n"
        cls_str += MESSAGE_IMPORT + "\n"
        if self._import_from_custom_types_module() != "":
            cls_str += "\n" + self._import_from_custom_types_module() + "\n"
        else:
            cls_str += self._import_from_custom_types_module()
        cls_str += (
            self.indent
            + '\nlogger = logging.getLogger("aea.packages.{}.protocols.{}.message")\n'.format(
                self.protocol_specification.author, self.protocol_specification.name
            )
        )
        cls_str += self.indent + "\nDEFAULT_BODY_SIZE = 4\n"

        # Class Header
        cls_str += self.indent + "\n\nclass {}Message(Message):\n".format(
            self.protocol_specification_in_camel_case
        )
        self._change_indent(1)
        cls_str += self.indent + '"""{}"""\n\n'.format(
            self.protocol_specification.description
        )

        # Class attributes
        cls_str += (
            self.indent
            + 'protocol_id = ProtocolId.from_str("{}/{}:{}")\n'.format(
                self.protocol_specification.author,
                self.protocol_specification.name,
                self.protocol_specification.version,
            )
        )
        for custom_type in self.spec.all_custom_types:
            cls_str += "\n"
            cls_str += self.indent + "{} = Custom{}\n".format(custom_type, custom_type)

        # Performatives Enum
        cls_str += "\n" + self._performatives_enum_str()

        # __init__
        cls_str += self.indent + "def __init__(\n"
        self._change_indent(1)
        cls_str += self.indent + "self,\n"
        cls_str += self.indent + "performative: Performative,\n"
        cls_str += self.indent + 'dialogue_reference: Tuple[str, str] = ("", ""),\n'
        cls_str += self.indent + "message_id: int = 1,\n"
        cls_str += self.indent + "target: int = 0,\n"
        cls_str += self.indent + "**kwargs,\n"
        self._change_indent(-1)
        cls_str += self.indent + "):\n"
        self._change_indent(1)
        cls_str += self.indent + '"""\n'
        cls_str += self.indent + "Initialise an instance of {}Message.\n\n".format(
            self.protocol_specification_in_camel_case
        )
        cls_str += self.indent + ":param message_id: the message id.\n"
        cls_str += self.indent + ":param dialogue_reference: the dialogue reference.\n"
        cls_str += self.indent + ":param target: the message target.\n"
        cls_str += self.indent + ":param performative: the message performative.\n"
        cls_str += self.indent + '"""\n'
        cls_str += self.indent + "self._performatives = {}\n".format(
            self._performatives_str()
        )
        cls_str += self.indent + "super().__init__(\n"
        self._change_indent(1)
        cls_str += self.indent + "dialogue_reference=dialogue_reference,\n"
        cls_str += self.indent + "message_id=message_id,\n"
        cls_str += self.indent + "target=target,\n"
        cls_str += (
            self.indent
            + "performative={}Message.Performative(performative),\n".format(
                self.protocol_specification_in_camel_case
            )
        )
        cls_str += self.indent + "**kwargs,\n"
        self._change_indent(-1)
        cls_str += self.indent + ")\n"

        self._change_indent(-1)

        # Instance properties
        cls_str += self.indent + "@property\n"
        cls_str += self.indent + "def valid_performatives(self) -> Set[str]:\n"
        self._change_indent(1)
        cls_str += self.indent + '"""Get valid performatives."""\n'
        cls_str += self.indent + "return self._performatives\n\n"
        self._change_indent(-1)
        cls_str += self.indent + "@property\n"
        cls_str += self.indent + "def dialogue_reference(self) -> Tuple[str, str]:\n"
        self._change_indent(1)
        cls_str += self.indent + '"""Get the dialogue_reference of the message."""\n'
        cls_str += (
            self.indent
            + 'enforce(self.is_set("dialogue_reference"), "dialogue_reference is not set.")\n'
        )
        cls_str += (
            self.indent
            + 'return cast(Tuple[str, str], self.get("dialogue_reference"))\n\n'
        )
        self._change_indent(-1)
        cls_str += self.indent + "@property\n"
        cls_str += self.indent + "def message_id(self) -> int:\n"
        self._change_indent(1)
        cls_str += self.indent + '"""Get the message_id of the message."""\n'
        cls_str += (
            self.indent
            + 'enforce(self.is_set("message_id"), "message_id is not set.")\n'
        )
        cls_str += self.indent + 'return cast(int, self.get("message_id"))\n\n'
        self._change_indent(-1)
        cls_str += self.indent + "@property\n"
        cls_str += (
            self.indent
            + "def performative(self) -> Performative:  # type: ignore # noqa: F821\n"
        )
        self._change_indent(1)
        cls_str += self.indent + '"""Get the performative of the message."""\n'
        cls_str += (
            self.indent
            + 'enforce(self.is_set("performative"), "performative is not set.")\n'
        )
        cls_str += (
            self.indent
            + 'return cast({}Message.Performative, self.get("performative"))\n\n'.format(
                self.protocol_specification_in_camel_case
            )
        )
        self._change_indent(-1)
        cls_str += self.indent + "@property\n"
        cls_str += self.indent + "def target(self) -> int:\n"
        self._change_indent(1)
        cls_str += self.indent + '"""Get the target of the message."""\n'
        cls_str += (
            self.indent + 'enforce(self.is_set("target"), "target is not set.")\n'
        )
        cls_str += self.indent + 'return cast(int, self.get("target"))\n\n'
        self._change_indent(-1)

        for content_name in sorted(self.spec.all_unique_contents.keys()):
            content_type = self.spec.all_unique_contents[content_name]
            cls_str += self.indent + "@property\n"
            cls_str += self.indent + "def {}(self) -> {}:\n".format(
                content_name, self._to_custom_custom(content_type)
            )
            self._change_indent(1)
            cls_str += (
                self.indent
                + '"""Get the \'{}\' content from the message."""\n'.format(
                    content_name
                )
            )
            if not content_type.startswith("Optional"):
                cls_str += (
                    self.indent
                    + 'enforce(self.is_set("{}"), "\'{}\' content is not set.")\n'.format(
                        content_name, content_name
                    )
                )
            cls_str += self.indent + 'return cast({}, self.get("{}"))\n\n'.format(
                self._to_custom_custom(content_type), content_name
            )
            self._change_indent(-1)

        # check_consistency method
        cls_str += self.indent + "def _is_consistent(self) -> bool:\n"
        self._change_indent(1)
        cls_str += (
            self.indent
            + '"""Check that the message follows the {} protocol."""\n'.format(
                self.protocol_specification.name
            )
        )
        cls_str += self.indent + "try:\n"
        self._change_indent(1)
        cls_str += (
            self.indent
            + "enforce(type(self.dialogue_reference) == tuple, \"Invalid type for 'dialogue_reference'. Expected 'tuple'. Found '{}'.\""
            ".format(type(self.dialogue_reference)))\n"
        )
        cls_str += (
            self.indent
            + "enforce(type(self.dialogue_reference[0]) == str, \"Invalid type for 'dialogue_reference[0]'. Expected 'str'. Found '{}'.\""
            ".format(type(self.dialogue_reference[0])))\n"
        )
        cls_str += (
            self.indent
            + "enforce(type(self.dialogue_reference[1]) == str, \"Invalid type for 'dialogue_reference[1]'. Expected 'str'. Found '{}'.\""
            ".format(type(self.dialogue_reference[1])))\n"
        )
        cls_str += (
            self.indent
            + "enforce(type(self.message_id) == int, \"Invalid type for 'message_id'. Expected 'int'. Found '{}'.\""
            ".format(type(self.message_id)))\n"
        )
        cls_str += (
            self.indent
            + "enforce(type(self.target) == int, \"Invalid type for 'target'. Expected 'int'. Found '{}'.\""
            ".format(type(self.target)))\n\n"
        )

        cls_str += self.indent + "# Light Protocol Rule 2\n"
        cls_str += self.indent + "# Check correct performative\n"
        cls_str += (
            self.indent
            + "enforce(type(self.performative) == {}Message.Performative".format(
                self.protocol_specification_in_camel_case
            )
        )
        cls_str += (
            ", \"Invalid 'performative'. Expected either of '{}'. Found '{}'.\".format("
        )
        cls_str += "self.valid_performatives, self.performative"
        cls_str += "))\n\n"

        cls_str += self.indent + "# Check correct contents\n"
        cls_str += (
            self.indent + "actual_nb_of_contents = len(self.body) - DEFAULT_BODY_SIZE\n"
        )
        cls_str += self.indent + "expected_nb_of_contents = 0\n"
        counter = 1
        for performative, contents in self.spec.speech_acts.items():
            if counter == 1:
                cls_str += self.indent + "if "
            else:
                cls_str += self.indent + "elif "
            cls_str += "self.performative == {}Message.Performative.{}:\n".format(
                self.protocol_specification_in_camel_case, performative.upper(),
            )
            self._change_indent(1)
            nb_of_non_optional_contents = 0
            for content_type in contents.values():
                if not content_type.startswith("Optional"):
                    nb_of_non_optional_contents += 1

            cls_str += self.indent + "expected_nb_of_contents = {}\n".format(
                nb_of_non_optional_contents
            )
            for content_name, content_type in contents.items():
                cls_str += self._check_content_type_str(content_name, content_type)
            counter += 1
            self._change_indent(-1)

        cls_str += "\n"
        cls_str += self.indent + "# Check correct content count\n"
        cls_str += (
            self.indent + "enforce(expected_nb_of_contents == actual_nb_of_contents, "
            '"Incorrect number of contents. Expected {}. Found {}"'
            ".format(expected_nb_of_contents, actual_nb_of_contents))\n\n"
        )

        cls_str += self.indent + "# Light Protocol Rule 3\n"
        cls_str += self.indent + "if self.message_id == 1:\n"
        self._change_indent(1)
        cls_str += (
            self.indent
            + "enforce(self.target == 0, \"Invalid 'target'. Expected 0 (because 'message_id' is 1). Found {}.\".format(self.target))\n"
        )
        self._change_indent(-1)
        cls_str += self.indent + "else:\n"
        self._change_indent(1)
        cls_str += (
            self.indent + "enforce(0 < self.target < self.message_id, "
            "\"Invalid 'target'. Expected an integer between 1 and {} inclusive. Found {}.\""
            ".format(self.message_id - 1, self.target,))\n"
        )
        self._change_indent(-2)
        cls_str += (
            self.indent + "except (AEAEnforceError, ValueError, KeyError) as e:\n"
        )
        self._change_indent(1)
        cls_str += self.indent + "logger.error(str(e))\n"
        cls_str += self.indent + "return False\n\n"
        self._change_indent(-1)
        cls_str += self.indent + "return True\n"

        return cls_str

    def _valid_replies_str(self) -> str:
        """
        Generate the `valid replies` dictionary.

        :return: the `valid replies` dictionary string
        """
        valid_replies_str = self.indent + "VALID_REPLIES = {\n"
        self._change_indent(1)
        for performative in sorted(self.spec.reply.keys()):
            valid_replies_str += (
                self.indent
                + "{}Message.Performative.{}: frozenset(".format(
                    self.protocol_specification_in_camel_case, performative.upper()
                )
            )
            if len(self.spec.reply[performative]) > 0:
                valid_replies_str += "\n"
                self._change_indent(1)
                valid_replies_str += self.indent + "{"
                for reply in self.spec.reply[performative]:
                    valid_replies_str += "{}Message.Performative.{}, ".format(
                        self.protocol_specification_in_camel_case, reply.upper()
                    )
                valid_replies_str = valid_replies_str[:-2]
                valid_replies_str += "}\n"
                self._change_indent(-1)
            valid_replies_str += self.indent + "),\n"

        self._change_indent(-1)
        valid_replies_str += self.indent + "}"
        return valid_replies_str

    def _end_state_enum_str(self) -> str:
        """
        Generate the end state Enum class.

        :return: the end state Enum string
        """
        enum_str = self.indent + "class EndState(Dialogue.EndState):\n"
        self._change_indent(1)
        enum_str += (
            self.indent
            + '"""This class defines the end states of a {} dialogue."""\n\n'.format(
                self.protocol_specification.name
            )
        )
        tag = 0
        for end_state in self.spec.end_states:
            enum_str += self.indent + "{} = {}\n".format(end_state.upper(), tag)
            tag += 1
        self._change_indent(-1)
        return enum_str

    def _agent_role_enum_str(self) -> str:
        """
        Generate the agent role Enum class.

        :return: the agent role Enum string
        """
        enum_str = self.indent + "class Role(Dialogue.Role):\n"
        self._change_indent(1)
        enum_str += (
            self.indent
            + '"""This class defines the agent\'s role in a {} dialogue."""\n\n'.format(
                self.protocol_specification.name
            )
        )
        for role in self.spec.roles:
            enum_str += self.indent + '{} = "{}"\n'.format(role.upper(), role)
        self._change_indent(-1)
        return enum_str

    def _dialogue_class_str(self) -> str:
        """
        Produce the content of the Message class.

        :return: the message.py file content
        """
        self._change_indent(0, "s")

        # Header
        cls_str = _copyright_header_str(self.protocol_specification.author) + "\n"

        # Module docstring
        cls_str += self.indent + '"""\n'
        cls_str += (
            self.indent
            + "This module contains the classes required for {} dialogue management.\n\n".format(
                self.protocol_specification.name
            )
        )
        cls_str += (
            self.indent
            + "- {}Dialogue: The dialogue class maintains state of a dialogue and manages it.\n".format(
                self.protocol_specification_in_camel_case
            )
        )
        cls_str += (
            self.indent
            + "- {}Dialogues: The dialogues class keeps track of all dialogues.\n".format(
                self.protocol_specification_in_camel_case
            )
        )
        cls_str += self.indent + '"""\n\n'

        # Imports
        cls_str += self.indent + "from abc import ABC\n"
        cls_str += (
            self.indent + "from typing import Callable, FrozenSet, Type, cast\n\n"
        )
<<<<<<< HEAD
        cls_str += self.indent + "from aea.mail.base import Address\n"
        cls_str += self.indent + "from aea.protocols.base import Message\n"
=======
        cls_str += self.indent + "from aea.common import Address\n"
>>>>>>> 5096b2a8
        cls_str += (
            self.indent
            + "from aea.protocols.dialogue.base import Dialogue, DialogueLabel, Dialogues\n\n"
        )
<<<<<<< HEAD
=======
        cls_str += self.indent + "from aea.protocols.base import Message\n\n"
>>>>>>> 5096b2a8
        cls_str += self.indent + "from {}.message import {}Message\n".format(
            self.dotted_path_to_protocol_package,
            self.protocol_specification_in_camel_case,
        )

        # Class Header
        cls_str += "\nclass {}Dialogue(Dialogue):\n".format(
            self.protocol_specification_in_camel_case
        )
        self._change_indent(1)
        cls_str += (
            self.indent
            + '"""The {} dialogue class maintains state of a dialogue and manages it."""\n'.format(
                self.protocol_specification.name
            )
        )

        # Class Constants
        initial_performatives_str = ", ".join(
            [
                "{}Message.Performative.{}".format(
                    self.protocol_specification_in_camel_case, initial_performative
                )
                for initial_performative in self.spec.initial_performatives
            ]
        )
        terminal_performatives_str = ", ".join(
            [
                "{}Message.Performative.{}".format(
                    self.protocol_specification_in_camel_case, terminal_performative
                )
                for terminal_performative in self.spec.terminal_performatives
            ]
        )
        cls_str += (
            self.indent
            + "INITIAL_PERFORMATIVES = frozenset({"
            + initial_performatives_str
            + "})\n"
            + self.indent
            + "TERMINAL_PERFORMATIVES = frozenset({"
            + terminal_performatives_str
            + "})\n"
            + self._valid_replies_str()
        )

        # Enums
        cls_str += "\n" + self._agent_role_enum_str()
        cls_str += "\n" + self._end_state_enum_str()
        cls_str += "\n"

        # initializer
        cls_str += self.indent + "def __init__(\n"
        self._change_indent(1)
        cls_str += self.indent + "self,\n"
        cls_str += self.indent + "dialogue_label: DialogueLabel,\n"
        cls_str += self.indent + "agent_address: Address,\n"
        cls_str += self.indent + "role: Dialogue.Role,\n"
        cls_str += self.indent + "message_class: Type[{}Message] = {}Message,\n".format(
            self.protocol_specification_in_camel_case,
            self.protocol_specification_in_camel_case,
        )
        self._change_indent(-1)
        cls_str += self.indent + ") -> None:\n"
        self._change_indent(1)
        cls_str += self.indent + '"""\n'
        cls_str += self.indent + "Initialize a dialogue.\n\n"
        cls_str += (
            self.indent + ":param dialogue_label: the identifier of the dialogue\n"
        )
        cls_str += (
            self.indent
            + ":param agent_address: the address of the agent for whom this dialogue is maintained\n"
        )
        cls_str += (
            self.indent
            + ":param role: the role of the agent this dialogue is maintained for\n"
        )
        cls_str += self.indent + ":return: None\n"
        cls_str += self.indent + '"""\n'
        cls_str += self.indent + "Dialogue.__init__(\n"
        cls_str += self.indent + "self,\n"
        cls_str += self.indent + "dialogue_label=dialogue_label,\n"
        cls_str += self.indent + "message_class=message_class,\n"
        cls_str += self.indent + "agent_address=agent_address,\n"
        cls_str += self.indent + "role=role,\n"
        cls_str += self.indent + ")\n"
        self._change_indent(-2)

        # dialogues class
        cls_str += self.indent + "class {}Dialogues(Dialogues, ABC):\n".format(
            self.protocol_specification_in_camel_case
        )
        self._change_indent(1)
        cls_str += (
            self.indent
            + '"""This class keeps track of all {} dialogues."""\n\n'.format(
                self.protocol_specification.name
            )
        )
        end_states_str = ", ".join(
            [
                "{}Dialogue.EndState.{}".format(
                    self.protocol_specification_in_camel_case, end_state.upper()
                )
                for end_state in self.spec.end_states
            ]
        )
        cls_str += self.indent + "END_STATES = frozenset(\n"
        cls_str += self.indent + "{" + end_states_str + "}"
        cls_str += self.indent + ")\n\n"

        cls_str += self.indent + "def __init__(\n"
        self._change_indent(1)
        cls_str += self.indent + "self,\n"
        cls_str += self.indent + "agent_address: Address,\n"
        cls_str += (
            self.indent
            + "role_from_first_message: Callable[[Message, Address], Dialogue.Role],\n"
        )
        cls_str += (
            self.indent
            + "dialogue_class: Type[{}Dialogue] = {}Dialogue,\n".format(
                self.protocol_specification_in_camel_case,
                self.protocol_specification_in_camel_case,
            )
        )
        self._change_indent(-1)
        cls_str += self.indent + ") -> None:\n"
        self._change_indent(1)
        cls_str += self.indent + '"""\n'
        cls_str += self.indent + "Initialize dialogues.\n\n"
        cls_str += (
            self.indent
            + ":param agent_address: the address of the agent for whom dialogues are maintained\n"
        )
        cls_str += self.indent + ":return: None\n"
        cls_str += self.indent + '"""\n'
        cls_str += self.indent + "Dialogues.__init__(\n"
        self._change_indent(1)
        cls_str += self.indent + "self,\n"
        cls_str += self.indent + "agent_address=agent_address,\n"
        cls_str += (
            self.indent
            + "end_states=cast(FrozenSet[Dialogue.EndState], self.END_STATES),\n"
        )
        cls_str += self.indent + "message_class={}Message,\n".format(
            self.protocol_specification_in_camel_case
        )
        cls_str += self.indent + "dialogue_class=dialogue_class,\n"
        cls_str += self.indent + "role_from_first_message=role_from_first_message,\n"
        self._change_indent(-1)
        cls_str += self.indent + ")\n"
        self._change_indent(-2)
        cls_str += self.indent + "\n"

        return cls_str

    def _custom_types_module_str(self) -> str:
        """
        Produce the contents of the custom_types module, containing classes corresponding to every custom type in the protocol specification.

        :return: the custom_types.py file content
        """
        self._change_indent(0, "s")

        # Header
        cls_str = _copyright_header_str(self.protocol_specification.author) + "\n"

        # Module docstring
        cls_str += '"""This module contains class representations corresponding to every custom type in the protocol specification."""\n'

        # class code per custom type
        for custom_type in self.spec.all_custom_types:
            cls_str += self.indent + "\n\nclass {}:\n".format(custom_type)
            self._change_indent(1)
            cls_str += (
                self.indent
                + '"""This class represents an instance of {}."""\n\n'.format(
                    custom_type
                )
            )
            cls_str += self.indent + "def __init__(self):\n"
            self._change_indent(1)
            cls_str += self.indent + '"""Initialise an instance of {}."""\n'.format(
                custom_type
            )
            cls_str += self.indent + "raise NotImplementedError\n\n"
            self._change_indent(-1)
            cls_str += self.indent + "@staticmethod\n"
            cls_str += (
                self.indent
                + 'def encode({}_protobuf_object, {}_object: "{}") -> None:\n'.format(
                    _camel_case_to_snake_case(custom_type),
                    _camel_case_to_snake_case(custom_type),
                    custom_type,
                )
            )
            self._change_indent(1)
            cls_str += self.indent + '"""\n'
            cls_str += (
                self.indent
                + "Encode an instance of this class into the protocol buffer object.\n\n"
            )
            cls_str += (
                self.indent
                + "The protocol buffer object in the {}_protobuf_object argument is matched with the instance of this class in the '{}_object' argument.\n\n".format(
                    _camel_case_to_snake_case(custom_type),
                    _camel_case_to_snake_case(custom_type),
                )
            )
            cls_str += (
                self.indent
                + ":param {}_protobuf_object: the protocol buffer object whose type corresponds with this class.\n".format(
                    _camel_case_to_snake_case(custom_type)
                )
            )
            cls_str += (
                self.indent
                + ":param {}_object: an instance of this class to be encoded in the protocol buffer object.\n".format(
                    _camel_case_to_snake_case(custom_type)
                )
            )
            cls_str += self.indent + ":return: None\n"
            cls_str += self.indent + '"""\n'
            cls_str += self.indent + "raise NotImplementedError\n\n"
            self._change_indent(-1)

            cls_str += self.indent + "@classmethod\n"
            cls_str += (
                self.indent
                + 'def decode(cls, {}_protobuf_object) -> "{}":\n'.format(
                    _camel_case_to_snake_case(custom_type), custom_type,
                )
            )
            self._change_indent(1)
            cls_str += self.indent + '"""\n'
            cls_str += (
                self.indent
                + "Decode a protocol buffer object that corresponds with this class into an instance of this class.\n\n"
            )
            cls_str += (
                self.indent
                + "A new instance of this class is created that matches the protocol buffer object in the '{}_protobuf_object' argument.\n\n".format(
                    _camel_case_to_snake_case(custom_type)
                )
            )
            cls_str += (
                self.indent
                + ":param {}_protobuf_object: the protocol buffer object whose type corresponds with this class.\n".format(
                    _camel_case_to_snake_case(custom_type)
                )
            )
            cls_str += (
                self.indent
                + ":return: A new instance of this class that matches the protocol buffer object in the '{}_protobuf_object' argument.\n".format(
                    _camel_case_to_snake_case(custom_type)
                )
            )
            cls_str += self.indent + '"""\n'
            cls_str += self.indent + "raise NotImplementedError\n\n"
            self._change_indent(-1)

            cls_str += self.indent + "def __eq__(self, other):\n"
            self._change_indent(1)
            cls_str += self.indent + "raise NotImplementedError\n"
            self._change_indent(-2)
        return cls_str

    def _encoding_message_content_from_python_to_protobuf(
        self, content_name: str, content_type: str,
    ) -> str:
        """
        Produce the encoding of message contents for the serialisation class.

        :param content_name: the name of the content to be encoded
        :param content_type: the type of the content to be encoded

        :return: the encoding string
        """
        encoding_str = ""
        if content_type in PYTHON_TYPE_TO_PROTO_TYPE.keys():
            encoding_str += self.indent + "{} = msg.{}\n".format(
                content_name, content_name
            )
            encoding_str += self.indent + "performative.{} = {}\n".format(
                content_name, content_name
            )
        elif content_type.startswith("FrozenSet") or content_type.startswith("Tuple"):
            encoding_str += self.indent + "{} = msg.{}\n".format(
                content_name, content_name
            )
            encoding_str += self.indent + "performative.{}.extend({})\n".format(
                content_name, content_name
            )
        elif content_type.startswith("Dict"):
            encoding_str += self.indent + "{} = msg.{}\n".format(
                content_name, content_name
            )
            encoding_str += self.indent + "performative.{}.update({})\n".format(
                content_name, content_name
            )
        elif content_type.startswith("Union"):
            sub_types = _get_sub_types_of_compositional_types(content_type)
            for sub_type in sub_types:
                sub_type_name_in_protobuf = _union_sub_type_to_protobuf_variable_name(
                    content_name, sub_type
                )
                encoding_str += self.indent + 'if msg.is_set("{}"):\n'.format(
                    sub_type_name_in_protobuf
                )
                self._change_indent(1)
                encoding_str += self.indent + "performative.{}_is_set = True\n".format(
                    sub_type_name_in_protobuf
                )
                encoding_str += self._encoding_message_content_from_python_to_protobuf(
                    sub_type_name_in_protobuf, sub_type
                )
                self._change_indent(-1)
        elif content_type.startswith("Optional"):
            sub_type = _get_sub_types_of_compositional_types(content_type)[0]
            if not sub_type.startswith("Union"):
                encoding_str += self.indent + 'if msg.is_set("{}"):\n'.format(
                    content_name
                )
                self._change_indent(1)
                encoding_str += self.indent + "performative.{}_is_set = True\n".format(
                    content_name
                )
            encoding_str += self._encoding_message_content_from_python_to_protobuf(
                content_name, sub_type
            )
            if not sub_type.startswith("Union"):
                self._change_indent(-1)
        else:
            encoding_str += self.indent + "{} = msg.{}\n".format(
                content_name, content_name
            )
            encoding_str += self.indent + "{}.encode(performative.{}, {})\n".format(
                content_type, content_name, content_name
            )
        return encoding_str

    def _decoding_message_content_from_protobuf_to_python(
        self,
        performative: str,
        content_name: str,
        content_type: str,
        variable_name_in_protobuf: Optional[str] = "",
    ) -> str:
        """
        Produce the decoding of message contents for the serialisation class.

        :param performative: the performative to which the content belongs
        :param content_name: the name of the content to be decoded
        :param content_type: the type of the content to be decoded
        :param variable_name_in_protobuf: the name of the variable in the protobuf schema

        :return: the decoding string
        """
        decoding_str = ""
        variable_name = (
            content_name
            if variable_name_in_protobuf == ""
            else variable_name_in_protobuf
        )
        if content_type in PYTHON_TYPE_TO_PROTO_TYPE.keys():
            decoding_str += self.indent + "{} = {}_pb.{}.{}\n".format(
                content_name,
                self.protocol_specification.name,
                performative,
                variable_name,
            )
            decoding_str += self.indent + 'performative_content["{}"] = {}\n'.format(
                content_name, content_name
            )
        elif content_type.startswith("FrozenSet"):
            decoding_str += self.indent + "{} = {}_pb.{}.{}\n".format(
                content_name,
                self.protocol_specification.name,
                performative,
                content_name,
            )
            decoding_str += self.indent + "{}_frozenset = frozenset({})\n".format(
                content_name, content_name
            )
            decoding_str += (
                self.indent
                + 'performative_content["{}"] = {}_frozenset\n'.format(
                    content_name, content_name
                )
            )
        elif content_type.startswith("Tuple"):
            decoding_str += self.indent + "{} = {}_pb.{}.{}\n".format(
                content_name,
                self.protocol_specification.name,
                performative,
                content_name,
            )
            decoding_str += self.indent + "{}_tuple = tuple({})\n".format(
                content_name, content_name
            )
            decoding_str += (
                self.indent
                + 'performative_content["{}"] = {}_tuple\n'.format(
                    content_name, content_name
                )
            )
        elif content_type.startswith("Dict"):
            decoding_str += self.indent + "{} = {}_pb.{}.{}\n".format(
                content_name,
                self.protocol_specification.name,
                performative,
                content_name,
            )
            decoding_str += self.indent + "{}_dict = dict({})\n".format(
                content_name, content_name
            )
            decoding_str += (
                self.indent
                + 'performative_content["{}"] = {}_dict\n'.format(
                    content_name, content_name
                )
            )
        elif content_type.startswith("Union"):
            sub_types = _get_sub_types_of_compositional_types(content_type)
            for sub_type in sub_types:
                sub_type_name_in_protobuf = _union_sub_type_to_protobuf_variable_name(
                    content_name, sub_type
                )
                decoding_str += self.indent + "if {}_pb.{}.{}_is_set:\n".format(
                    self.protocol_specification.name,
                    performative,
                    sub_type_name_in_protobuf,
                )
                self._change_indent(1)
                decoding_str += self._decoding_message_content_from_protobuf_to_python(
                    performative=performative,
                    content_name=content_name,
                    content_type=sub_type,
                    variable_name_in_protobuf=sub_type_name_in_protobuf,
                )
                self._change_indent(-1)
        elif content_type.startswith("Optional"):
            sub_type = _get_sub_types_of_compositional_types(content_type)[0]
            if not sub_type.startswith("Union"):
                decoding_str += self.indent + "if {}_pb.{}.{}_is_set:\n".format(
                    self.protocol_specification.name, performative, content_name
                )
                self._change_indent(1)
            decoding_str += self._decoding_message_content_from_protobuf_to_python(
                performative, content_name, sub_type
            )
            if not sub_type.startswith("Union"):
                self._change_indent(-1)
        else:
            decoding_str += self.indent + "pb2_{} = {}_pb.{}.{}\n".format(
                variable_name,
                self.protocol_specification.name,
                performative,
                variable_name,
            )
            decoding_str += self.indent + "{} = {}.decode(pb2_{})\n".format(
                content_name, content_type, variable_name,
            )
            decoding_str += self.indent + 'performative_content["{}"] = {}\n'.format(
                content_name, content_name
            )
        return decoding_str

    def _serialization_class_str(self) -> str:
        """
        Produce the content of the Serialization class.

        :return: the serialization.py file content
        """
        self._change_indent(0, "s")

        # Header
        cls_str = _copyright_header_str(self.protocol_specification.author) + "\n"

        # Module docstring
        cls_str += (
            self.indent
            + '"""Serialization module for {} protocol."""\n\n'.format(
                self.protocol_specification.name
            )
        )

        # Imports
        cls_str += self.indent + "from typing import Any, Dict, cast\n\n"
        cls_str += MESSAGE_IMPORT + "\n"
        cls_str += SERIALIZER_IMPORT + "\n\n"
        cls_str += self.indent + "from {} import (\n    {}_pb2,\n)\n".format(
            self.dotted_path_to_protocol_package, self.protocol_specification.name,
        )
        for custom_type in self.spec.all_custom_types:
            cls_str += (
                self.indent
                + "from {}.custom_types import (\n    {},\n)\n".format(
                    self.dotted_path_to_protocol_package, custom_type,
                )
            )
        cls_str += self.indent + "from {}.message import (\n    {}Message,\n)\n".format(
            self.dotted_path_to_protocol_package,
            self.protocol_specification_in_camel_case,
        )

        # Class Header
        cls_str += self.indent + "\n\nclass {}Serializer(Serializer):\n".format(
            self.protocol_specification_in_camel_case,
        )
        self._change_indent(1)
        cls_str += (
            self.indent
            + '"""Serialization for the \'{}\' protocol."""\n\n'.format(
                self.protocol_specification.name,
            )
        )

        # encoder
        cls_str += self.indent + "@staticmethod\n"
        cls_str += self.indent + "def encode(msg: Message) -> bytes:\n"
        self._change_indent(1)
        cls_str += self.indent + '"""\n'
        cls_str += self.indent + "Encode a '{}' message into bytes.\n\n".format(
            self.protocol_specification_in_camel_case,
        )
        cls_str += self.indent + ":param msg: the message object.\n"
        cls_str += self.indent + ":return: the bytes.\n"
        cls_str += self.indent + '"""\n'
        cls_str += self.indent + "msg = cast({}Message, msg)\n".format(
            self.protocol_specification_in_camel_case
        )
        cls_str += self.indent + "{}_msg = {}_pb2.{}Message()\n".format(
            self.protocol_specification.name,
            self.protocol_specification.name,
            self.protocol_specification_in_camel_case,
        )
        cls_str += self.indent + "{}_msg.message_id = msg.message_id\n".format(
            self.protocol_specification.name
        )
        cls_str += self.indent + "dialogue_reference = msg.dialogue_reference\n"
        cls_str += (
            self.indent
            + "{}_msg.dialogue_starter_reference = dialogue_reference[0]\n".format(
                self.protocol_specification.name
            )
        )
        cls_str += (
            self.indent
            + "{}_msg.dialogue_responder_reference = dialogue_reference[1]\n".format(
                self.protocol_specification.name
            )
        )
        cls_str += self.indent + "{}_msg.target = msg.target\n\n".format(
            self.protocol_specification.name
        )
        cls_str += self.indent + "performative_id = msg.performative\n"
        counter = 1
        for performative, contents in self.spec.speech_acts.items():
            if counter == 1:
                cls_str += self.indent + "if "
            else:
                cls_str += self.indent + "elif "
            cls_str += "performative_id == {}Message.Performative.{}:\n".format(
                self.protocol_specification_in_camel_case, performative.upper()
            )
            self._change_indent(1)
            cls_str += (
                self.indent
                + "performative = {}_pb2.{}Message.{}_Performative()  # type: ignore\n".format(
                    self.protocol_specification.name,
                    self.protocol_specification_in_camel_case,
                    performative.title(),
                )
            )
            for content_name, content_type in contents.items():
                cls_str += self._encoding_message_content_from_python_to_protobuf(
                    content_name, content_type
                )
            cls_str += self.indent + "{}_msg.{}.CopyFrom(performative)\n".format(
                self.protocol_specification.name, performative
            )

            counter += 1
            self._change_indent(-1)
        cls_str += self.indent + "else:\n"
        self._change_indent(1)
        cls_str += (
            self.indent
            + 'raise ValueError("Performative not valid: {}".format(performative_id))\n\n'
        )
        self._change_indent(-1)

        cls_str += self.indent + "{}_bytes = {}_msg.SerializeToString()\n".format(
            self.protocol_specification.name, self.protocol_specification.name
        )
        cls_str += self.indent + "return {}_bytes\n\n".format(
            self.protocol_specification.name
        )
        self._change_indent(-1)

        # decoder
        cls_str += self.indent + "@staticmethod\n"
        cls_str += self.indent + "def decode(obj: bytes) -> Message:\n"
        self._change_indent(1)
        cls_str += self.indent + '"""\n'
        cls_str += self.indent + "Decode bytes into a '{}' message.\n\n".format(
            self.protocol_specification_in_camel_case,
        )
        cls_str += self.indent + ":param obj: the bytes object.\n"
        cls_str += self.indent + ":return: the '{}' message.\n".format(
            self.protocol_specification_in_camel_case
        )
        cls_str += self.indent + '"""\n'
        cls_str += self.indent + "{}_pb = {}_pb2.{}Message()\n".format(
            self.protocol_specification.name,
            self.protocol_specification.name,
            self.protocol_specification_in_camel_case,
        )
        cls_str += self.indent + "{}_pb.ParseFromString(obj)\n".format(
            self.protocol_specification.name
        )
        cls_str += self.indent + "message_id = {}_pb.message_id\n".format(
            self.protocol_specification.name
        )
        cls_str += (
            self.indent
            + "dialogue_reference = ({}_pb.dialogue_starter_reference, {}_pb.dialogue_responder_reference)\n".format(
                self.protocol_specification.name, self.protocol_specification.name
            )
        )
        cls_str += self.indent + "target = {}_pb.target\n\n".format(
            self.protocol_specification.name
        )
        cls_str += (
            self.indent
            + 'performative = {}_pb.WhichOneof("performative")\n'.format(
                self.protocol_specification.name
            )
        )
        cls_str += (
            self.indent
            + "performative_id = {}Message.Performative(str(performative))\n".format(
                self.protocol_specification_in_camel_case
            )
        )
        cls_str += (
            self.indent + "performative_content = dict()  # type: Dict[str, Any]\n"
        )
        counter = 1
        for performative, contents in self.spec.speech_acts.items():
            if counter == 1:
                cls_str += self.indent + "if "
            else:
                cls_str += self.indent + "elif "
            cls_str += "performative_id == {}Message.Performative.{}:\n".format(
                self.protocol_specification_in_camel_case, performative.upper()
            )
            self._change_indent(1)
            if len(contents.keys()) == 0:
                cls_str += self.indent + "pass\n"
            else:
                for content_name, content_type in contents.items():
                    cls_str += self._decoding_message_content_from_protobuf_to_python(
                        performative, content_name, content_type
                    )
            counter += 1
            self._change_indent(-1)
        cls_str += self.indent + "else:\n"
        self._change_indent(1)
        cls_str += (
            self.indent
            + 'raise ValueError("Performative not valid: {}.".format(performative_id))\n\n'
        )
        self._change_indent(-1)

        cls_str += self.indent + "return {}Message(\n".format(
            self.protocol_specification_in_camel_case,
        )
        self._change_indent(1)
        cls_str += self.indent + "message_id=message_id,\n"
        cls_str += self.indent + "dialogue_reference=dialogue_reference,\n"
        cls_str += self.indent + "target=target,\n"
        cls_str += self.indent + "performative=performative,\n"
        cls_str += self.indent + "**performative_content\n"
        self._change_indent(-1)
        cls_str += self.indent + ")\n"
        self._change_indent(-2)

        return cls_str

    def _content_to_proto_field_str(
        self, content_name: str, content_type: str, tag_no: int,
    ) -> Tuple[str, int]:
        """
        Convert a message content to its representation in a protocol buffer schema.

        :param content_name: the name of the content
        :param content_type: the type of the content
        :param tag_no: the tag number

        :return: the content in protocol buffer schema and the next tag number to be used
        """
        entry = ""

        if content_type.startswith("FrozenSet") or content_type.startswith(
            "Tuple"
        ):  # it is a <PCT>
            element_type = _get_sub_types_of_compositional_types(content_type)[0]
            proto_type = _python_pt_or_ct_type_to_proto_type(element_type)
            entry = self.indent + "repeated {} {} = {};\n".format(
                proto_type, content_name, tag_no
            )
            tag_no += 1
        elif content_type.startswith("Dict"):  # it is a <PMT>
            key_type = _get_sub_types_of_compositional_types(content_type)[0]
            value_type = _get_sub_types_of_compositional_types(content_type)[1]
            proto_key_type = _python_pt_or_ct_type_to_proto_type(key_type)
            proto_value_type = _python_pt_or_ct_type_to_proto_type(value_type)
            entry = self.indent + "map<{}, {}> {} = {};\n".format(
                proto_key_type, proto_value_type, content_name, tag_no
            )
            tag_no += 1
        elif content_type.startswith("Union"):  # it is an <MT>
            sub_types = _get_sub_types_of_compositional_types(content_type)
            for sub_type in sub_types:
                sub_type_name = _union_sub_type_to_protobuf_variable_name(
                    content_name, sub_type
                )
                content_to_proto_field_str, tag_no = self._content_to_proto_field_str(
                    sub_type_name, sub_type, tag_no
                )
                entry += content_to_proto_field_str
        elif content_type.startswith("Optional"):  # it is an <O>
            sub_type = _get_sub_types_of_compositional_types(content_type)[0]
            content_to_proto_field_str, tag_no = self._content_to_proto_field_str(
                content_name, sub_type, tag_no
            )
            entry = content_to_proto_field_str
            entry += self.indent + "bool {}_is_set = {};\n".format(content_name, tag_no)
            tag_no += 1
        else:  # it is a <CT> or <PT>
            proto_type = _python_pt_or_ct_type_to_proto_type(content_type)
            entry = self.indent + "{} {} = {};\n".format(
                proto_type, content_name, tag_no
            )
            tag_no += 1
        return entry, tag_no

    def _protocol_buffer_schema_str(self) -> str:
        """
        Produce the content of the Protocol Buffers schema.

        :return: the protocol buffers schema content
        """
        self._change_indent(0, "s")

        # heading
        proto_buff_schema_str = self.indent + 'syntax = "proto3";\n\n'
        proto_buff_schema_str += self.indent + "package fetch.aea.{};\n\n".format(
            self.protocol_specification_in_camel_case
        )
        proto_buff_schema_str += self.indent + "message {}Message{{\n\n".format(
            self.protocol_specification_in_camel_case
        )
        self._change_indent(1)

        # custom types
        if (
            (len(self.spec.all_custom_types) != 0)
            and (self.protocol_specification.protobuf_snippets is not None)
            and (self.protocol_specification.protobuf_snippets != "")
        ):
            proto_buff_schema_str += self.indent + "// Custom Types\n"
            for custom_type in self.spec.all_custom_types:
                proto_buff_schema_str += self.indent + "message {}{{\n".format(
                    custom_type
                )
                self._change_indent(1)

                # formatting and adding the custom type protobuf entry
                specification_custom_type = "ct:" + custom_type
                proto_part = self.protocol_specification.protobuf_snippets[
                    specification_custom_type
                ]
                number_of_new_lines = proto_part.count("\n")
                if number_of_new_lines != 0:
                    formatted_proto_part = proto_part.replace(
                        "\n", "\n" + self.indent, number_of_new_lines - 1
                    )
                else:
                    formatted_proto_part = proto_part
                proto_buff_schema_str += self.indent + formatted_proto_part
                self._change_indent(-1)

                proto_buff_schema_str += self.indent + "}\n\n"
            proto_buff_schema_str += "\n"

        # performatives
        proto_buff_schema_str += self.indent + "// Performatives and contents\n"
        for performative, contents in self.spec.speech_acts.items():
            proto_buff_schema_str += self.indent + "message {}_Performative{{".format(
                performative.title()
            )
            self._change_indent(1)
            tag_no = 1
            if len(contents) == 0:
                proto_buff_schema_str += "}\n\n"
                self._change_indent(-1)
            else:
                proto_buff_schema_str += "\n"
                for content_name, content_type in contents.items():
                    (
                        content_to_proto_field_str,
                        tag_no,
                    ) = self._content_to_proto_field_str(
                        content_name, content_type, tag_no
                    )
                    proto_buff_schema_str += content_to_proto_field_str
                self._change_indent(-1)
                proto_buff_schema_str += self.indent + "}\n\n"
        proto_buff_schema_str += "\n"

        # meta-data
        proto_buff_schema_str += self.indent + "// Standard {}Message fields\n".format(
            self.protocol_specification_in_camel_case
        )
        proto_buff_schema_str += self.indent + "int32 message_id = 1;\n"
        proto_buff_schema_str += (
            self.indent + "string dialogue_starter_reference = 2;\n"
        )
        proto_buff_schema_str += (
            self.indent + "string dialogue_responder_reference = 3;\n"
        )
        proto_buff_schema_str += self.indent + "int32 target = 4;\n"
        proto_buff_schema_str += self.indent + "oneof performative{\n"
        self._change_indent(1)
        tag_no = 5
        for performative in self.spec.all_performatives:
            proto_buff_schema_str += self.indent + "{}_Performative {} = {};\n".format(
                performative.title(), performative, tag_no
            )
            tag_no += 1
        self._change_indent(-1)
        proto_buff_schema_str += self.indent + "}\n"
        self._change_indent(-1)

        proto_buff_schema_str += self.indent + "}\n"
        return proto_buff_schema_str

    def _protocol_yaml_str(self) -> str:
        """
        Produce the content of the protocol.yaml file.

        :return: the protocol.yaml content
        """
        protocol_yaml_str = "name: {}\n".format(self.protocol_specification.name)
        protocol_yaml_str += "author: {}\n".format(self.protocol_specification.author)
        protocol_yaml_str += "version: {}\n".format(self.protocol_specification.version)
        protocol_yaml_str += "type: {}\n".format(
            self.protocol_specification.component_type
        )
        protocol_yaml_str += "description: {}\n".format(
            self.protocol_specification.description
        )
        protocol_yaml_str += "license: {}\n".format(self.protocol_specification.license)
        protocol_yaml_str += "aea_version: '{}'\n".format(
            self.protocol_specification.aea_version
        )
        protocol_yaml_str += "fingerprint: {}\n"
        protocol_yaml_str += "fingerprint_ignore_patterns: []\n"
        protocol_yaml_str += "dependencies:\n"
        protocol_yaml_str += "    protobuf: {}\n"

        return protocol_yaml_str

    def _init_str(self) -> str:
        """
        Produce the content of the __init__.py file.

        :return: the __init__.py content
        """
        init_str = _copyright_header_str(self.protocol_specification.author)
        init_str += "\n"
        init_str += '"""This module contains the support resources for the {} protocol."""\n\n'.format(
            self.protocol_specification.name
        )
        init_str += "from {}.message import {}Message\n".format(
            self.dotted_path_to_protocol_package,
            self.protocol_specification_in_camel_case,
        )
        init_str += "from {}.serialization import {}Serializer\n".format(
            self.dotted_path_to_protocol_package,
            self.protocol_specification_in_camel_case,
        )
        init_str += "{}Message.serializer = {}Serializer\n".format(
            self.protocol_specification_in_camel_case,
            self.protocol_specification_in_camel_case,
        )

        return init_str

    def generate_protobuf_only_mode(self) -> None:
        """
        Run the generator in "protobuf only" mode:
        a) validate the protocol specification.
        b) create the protocol buffer schema file.

        :return: None
        """
        # Create the output folder
        output_folder = Path(self.path_to_generated_protocol_package)
        if not output_folder.exists():
            os.mkdir(output_folder)

        # Generate protocol buffer schema file
        _create_protocol_file(
            self.path_to_generated_protocol_package,
            "{}.proto".format(self.protocol_specification.name),
            self._protocol_buffer_schema_str(),
        )

        # Check protobuf schema file is valid
        is_valid_protobuf_schema, msg = check_protobuf_using_protoc(
            self.path_to_generated_protocol_package, self.protocol_specification.name
        )

        if is_valid_protobuf_schema:
            pass
        else:
            # Remove the generated folder and files
            shutil.rmtree(output_folder)
            raise SyntaxError("Error in the protocol buffer schema code:\n" + msg)

    def generate_full_mode(self) -> None:
        """
        Run the generator in "full" mode:
        a) validates the protocol specification.
        b) creates the protocol buffer schema file.
        c) generates python modules.
        d) applies black formatting

        :return: None
        """
        # Run protobuf only mode
        self.generate_protobuf_only_mode()

        # Generate Python protocol package
        _create_protocol_file(
            self.path_to_generated_protocol_package, INIT_FILE_NAME, self._init_str()
        )
        _create_protocol_file(
            self.path_to_generated_protocol_package,
            PROTOCOL_YAML_FILE_NAME,
            self._protocol_yaml_str(),
        )
        _create_protocol_file(
            self.path_to_generated_protocol_package,
            MESSAGE_DOT_PY_FILE_NAME,
            self._message_class_str(),
        )
        if (
            self.protocol_specification.dialogue_config is not None
            and self.protocol_specification.dialogue_config != {}
        ):
            _create_protocol_file(
                self.path_to_generated_protocol_package,
                DIALOGUE_DOT_PY_FILE_NAME,
                self._dialogue_class_str(),
            )
        if len(self.spec.all_custom_types) > 0:
            _create_protocol_file(
                self.path_to_generated_protocol_package,
                CUSTOM_TYPES_DOT_PY_FILE_NAME,
                self._custom_types_module_str(),
            )
        _create_protocol_file(
            self.path_to_generated_protocol_package,
            SERIALIZATION_DOT_PY_FILE_NAME,
            self._serialization_class_str(),
        )

        # Run protocol buffer compiler
        try_run_protoc(
            self.path_to_generated_protocol_package, self.protocol_specification.name
        )

        # Run black formatting
        try_run_black_formatting(self.path_to_generated_protocol_package)

        # Warn if specification has custom types
        if len(self.spec.all_custom_types) > 0:
            incomplete_generation_warning_msg = "The generated protocol is incomplete, because the protocol specification contains the following custom types: {}. Update the generated '{}' file with the appropriate implementations of these custom types.".format(
                self.spec.all_custom_types, CUSTOM_TYPES_DOT_PY_FILE_NAME
            )
            logger.warning(incomplete_generation_warning_msg)

    def generate(self, protobuf_only: bool = False) -> None:
        """
        Run the generator. If in "full" mode (protobuf_only is False), it:
        a) validates the protocol specification.
        b) creates the protocol buffer schema file.
        c) generates python modules.
        d) applies black formatting

        If in "protobuf only" mode (protobuf_only is True), it only does a) and b).

        :param protobuf_only: mode of running the generator.
        :return: None
        """
        if protobuf_only:
            self.generate_protobuf_only_mode()
        else:
            self.generate_full_mode()<|MERGE_RESOLUTION|>--- conflicted
+++ resolved
@@ -991,20 +991,12 @@
         cls_str += (
             self.indent + "from typing import Callable, FrozenSet, Type, cast\n\n"
         )
-<<<<<<< HEAD
-        cls_str += self.indent + "from aea.mail.base import Address\n"
+        cls_str += self.indent + "from aea.common import Address\n"
         cls_str += self.indent + "from aea.protocols.base import Message\n"
-=======
-        cls_str += self.indent + "from aea.common import Address\n"
->>>>>>> 5096b2a8
         cls_str += (
             self.indent
             + "from aea.protocols.dialogue.base import Dialogue, DialogueLabel, Dialogues\n\n"
         )
-<<<<<<< HEAD
-=======
-        cls_str += self.indent + "from aea.protocols.base import Message\n\n"
->>>>>>> 5096b2a8
         cls_str += self.indent + "from {}.message import {}Message\n".format(
             self.dotted_path_to_protocol_package,
             self.protocol_specification_in_camel_case,
