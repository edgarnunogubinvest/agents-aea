--- conflicted
+++ resolved
@@ -50,12 +50,7 @@
         MatchAccept match_accept = 7;
         Decline decline = 8;
         Inform inform = 9;
-<<<<<<< HEAD
         AcceptWAddress accept_w_address = 10;
         MatchAcceptWAddress match_accept_w_address = 11;
-=======
-        Accept_W_Address accept_w_address = 10;
-        MatchAccept_W_Address match_accept_w_address = 11;
->>>>>>> f7da7f1a
     }
 }