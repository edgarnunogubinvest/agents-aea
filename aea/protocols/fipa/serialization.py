# -*- coding: utf-8 -*-

# ------------------------------------------------------------------------------
#
#   Copyright 2018-2019 Fetch.AI Limited
#
#   Licensed under the Apache License, Version 2.0 (the "License");
#   you may not use this file except in compliance with the License.
#   You may obtain a copy of the License at
#
#       http://www.apache.org/licenses/LICENSE-2.0
#
#   Unless required by applicable law or agreed to in writing, software
#   distributed under the License is distributed on an "AS IS" BASIS,
#   WITHOUT WARRANTIES OR CONDITIONS OF ANY KIND, either express or implied.
#   See the License for the specific language governing permissions and
#   limitations under the License.
#
# ------------------------------------------------------------------------------

"""Serialization for the FIPA protocol."""
import pickle
from typing import cast

from aea.protocols.base import Message
from aea.protocols.base import Serializer
from aea.protocols.fipa import fipa_pb2
from aea.protocols.fipa.message import FIPAMessage
from aea.protocols.oef.models import Description, Query


class FIPASerializer(Serializer):
    """Serialization for the FIPA protocol."""

    def encode(self, msg: Message) -> bytes:
        """Encode a FIPA message into bytes."""
        fipa_msg = fipa_pb2.FIPAMessage()
        fipa_msg.message_id = msg.get("message_id")
        fipa_msg.dialogue_id = msg.get("dialogue_id")
        fipa_msg.target = msg.get("target")

        performative_id = FIPAMessage.Performative(msg.get("performative"))
        if performative_id == FIPAMessage.Performative.CFP:
            performative = fipa_pb2.FIPAMessage.CFP()  # type: ignore
            query = msg.get("query")
            if query is None or query == b"":
                nothing = fipa_pb2.FIPAMessage.CFP.Nothing()  # type: ignore
                performative.nothing.CopyFrom(nothing)
            elif type(query) == Query:
                query = pickle.dumps(query)
                performative.query_bytes = query
            elif type(query) == bytes:
                performative.bytes = query
            else:
                raise ValueError("Query type not supported: {}".format(type(query)))
            fipa_msg.cfp.CopyFrom(performative)
        elif performative_id == FIPAMessage.Performative.PROPOSE:
            performative = fipa_pb2.FIPAMessage.Propose()  # type: ignore
            proposal = cast(Description, msg.get("proposal"))
            p_array_bytes = [pickle.dumps(p) for p in proposal]
            performative.proposal.extend(p_array_bytes)
            fipa_msg.propose.CopyFrom(performative)
        elif performative_id == FIPAMessage.Performative.ACCEPT:
            performative = fipa_pb2.FIPAMessage.Accept()  # type: ignore
            fipa_msg.accept.CopyFrom(performative)
        elif performative_id == FIPAMessage.Performative.MATCH_ACCEPT:
            performative = fipa_pb2.FIPAMessage.MatchAccept()  # type: ignore
            fipa_msg.match_accept.CopyFrom(performative)
        elif performative_id == FIPAMessage.Performative.ACCEPT_W_ADDRESS:
<<<<<<< HEAD
            performative = fipa_pb2.FIPAMessage.AcceptWAddress()  # type: ignore
=======
            performative = fipa_pb2.FIPAMessage.Accept_W_Address()  # type: ignore
>>>>>>> f7da7f1a
            address = msg.get("address")
            if type(address) == str:
                performative.address = address
            fipa_msg.accept_w_address.CopyFrom(performative)
        elif performative_id == FIPAMessage.Performative.MATCH_ACCEPT_W_ADDRESS:
<<<<<<< HEAD
            performative = fipa_pb2.FIPAMessage.MatchAcceptWAddress()  # type: ignore
=======
            performative = fipa_pb2.FIPAMessage.MatchAccept_W_Address()  # type: ignore
>>>>>>> f7da7f1a
            address = msg.get("address")
            if type(address) == str:
                performative.address = address
            fipa_msg.match_accept_w_address.CopyFrom(performative)
        elif performative_id == FIPAMessage.Performative.DECLINE:
            performative = fipa_pb2.FIPAMessage.Decline()  # type: ignore
            fipa_msg.decline.CopyFrom(performative)
        elif performative_id == FIPAMessage.Performative.INFORM:
            performative = fipa_pb2.FIPAMessage.Inform()  # type: ignore
            data = msg.get("data")
            data_bytes = pickle.dumps(data)
            performative.bytes = data_bytes
            fipa_msg.inform.CopyFrom(performative)
        else:
            raise ValueError("Performative not valid: {}".format(performative_id))

        fipa_bytes = fipa_msg.SerializeToString()
        return fipa_bytes

    def decode(self, obj: bytes) -> Message:
        """Decode bytes into a FIPA message."""
        fipa_pb = fipa_pb2.FIPAMessage()
        fipa_pb.ParseFromString(obj)
        message_id = fipa_pb.message_id
        dialogue_id = fipa_pb.dialogue_id
        target = fipa_pb.target

        performative = fipa_pb.WhichOneof("performative")
        performative_id = FIPAMessage.Performative(str(performative))
        performative_content = dict()
        if performative_id == FIPAMessage.Performative.CFP:
            query_type = fipa_pb.cfp.WhichOneof("query")
            if query_type == "nothing":
                query = None
            elif query_type == "query_bytes":
                query = pickle.loads(fipa_pb.cfp.query_bytes)
            elif query_type == "bytes":
                query = fipa_pb.cfp.bytes
            else:
                raise ValueError("Query type not recognized.")
            performative_content["query"] = query
        elif performative_id == FIPAMessage.Performative.PROPOSE:
            descriptions = []
            for p_bytes in fipa_pb.propose.proposal:
                p = pickle.loads(p_bytes)  # type: Description
                descriptions.append(p)
            performative_content["proposal"] = descriptions
        elif performative_id == FIPAMessage.Performative.ACCEPT:
            pass
        elif performative_id == FIPAMessage.Performative.MATCH_ACCEPT:
            pass
        elif performative_id == FIPAMessage.Performative.ACCEPT_W_ADDRESS:
            address = fipa_pb.accept_w_address.address
            performative_content['address'] = address
        elif performative_id == FIPAMessage.Performative.MATCH_ACCEPT_W_ADDRESS:
            address = fipa_pb.match_accept_w_address.address
            performative_content['address'] = address
        elif performative_id == FIPAMessage.Performative.DECLINE:
            pass
        elif performative_id == FIPAMessage.Performative.INFORM:
            data = pickle.loads(fipa_pb.inform.bytes)
            performative_content["data"] = data
        else:
            raise ValueError("Performative not valid: {}.".format(performative))

        return FIPAMessage(message_id=message_id, dialogue_id=dialogue_id, target=target,
                           performative=performative, **performative_content)<|MERGE_RESOLUTION|>--- conflicted
+++ resolved
@@ -67,21 +67,13 @@
             performative = fipa_pb2.FIPAMessage.MatchAccept()  # type: ignore
             fipa_msg.match_accept.CopyFrom(performative)
         elif performative_id == FIPAMessage.Performative.ACCEPT_W_ADDRESS:
-<<<<<<< HEAD
             performative = fipa_pb2.FIPAMessage.AcceptWAddress()  # type: ignore
-=======
-            performative = fipa_pb2.FIPAMessage.Accept_W_Address()  # type: ignore
->>>>>>> f7da7f1a
             address = msg.get("address")
             if type(address) == str:
                 performative.address = address
             fipa_msg.accept_w_address.CopyFrom(performative)
         elif performative_id == FIPAMessage.Performative.MATCH_ACCEPT_W_ADDRESS:
-<<<<<<< HEAD
             performative = fipa_pb2.FIPAMessage.MatchAcceptWAddress()  # type: ignore
-=======
-            performative = fipa_pb2.FIPAMessage.MatchAccept_W_Address()  # type: ignore
->>>>>>> f7da7f1a
             address = msg.get("address")
             if type(address) == str:
                 performative.address = address
