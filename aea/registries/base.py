# -*- coding: utf-8 -*-
# ------------------------------------------------------------------------------
#
#   Copyright 2018-2019 Fetch.AI Limited
#
#   Licensed under the Apache License, Version 2.0 (the "License");
#   you may not use this file except in compliance with the License.
#   You may obtain a copy of the License at
#
#       http://www.apache.org/licenses/LICENSE-2.0
#
#   Unless required by applicable law or agreed to in writing, software
#   distributed under the License is distributed on an "AS IS" BASIS,
#   WITHOUT WARRANTIES OR CONDITIONS OF ANY KIND, either express or implied.
#   See the License for the specific language governing permissions and
#   limitations under the License.
#
# ------------------------------------------------------------------------------

"""This module contains registries."""

import copy
from abc import ABC, abstractmethod
from operator import itemgetter
from typing import Dict, Generic, List, Optional, Set, Tuple, TypeVar, cast

from aea.components.base import Component
<<<<<<< HEAD
from aea.configurations.base import (
    ComponentId,
    ComponentType,
    ProtocolId,
    PublicId,
    SkillId,
)
=======
from aea.configurations.base import ComponentId, ComponentType, PublicId
>>>>>>> 375c8e9b
from aea.helpers.logging import WithLogger, get_logger
from aea.skills.base import Behaviour, Handler, Model


Item = TypeVar("Item")
ItemId = TypeVar("ItemId")
SkillComponentType = TypeVar("SkillComponentType", Handler, Behaviour, Model)


class Registry(Generic[ItemId, Item], WithLogger, ABC):
    """This class implements an abstract registry."""

    def __init__(self, agent_name: str = "standalone"):
        """
        Initialize the registry.

        :param agent_name: the name of the agent
        """
        logger = get_logger(__name__, agent_name)
        super().__init__(logger)

    @abstractmethod
    def register(
        self, item_id: ItemId, item: Item, is_dynamically_added: bool = False
    ) -> None:
        """
        Register an item.

        :param item_id: the public id of the item.
        :param item: the item.
        :param is_dynamically_added: whether or not the item is dynamically added.
        :return: None
        :raises: ValueError if an item is already registered with that item id.
        """

    @abstractmethod
    def unregister(self, item_id: ItemId) -> None:
        """
        Unregister an item.

        :param item_id: the public id of the item.
        :return: None
        :raises: ValueError if no item registered with that item id.
        """

    @abstractmethod
    def fetch(self, item_id: ItemId) -> Optional[Item]:
        """
        Fetch an item.

        :param item_id: the public id of the item.
        :return: the Item
        """

    @abstractmethod
    def fetch_all(self) -> List[Item]:
        """
        Fetch all the items.

        :return: the list of items.
        """

    @abstractmethod
    def ids(self) -> Set[ItemId]:
        """
        Return the set of all the used item ids.

        :return: the set of item ids.
        """

    @abstractmethod
    def setup(self) -> None:
        """
        Set up registry.

        :return: None
        """

    @abstractmethod
    def teardown(self) -> None:
        """
        Teardown the registry.

        :return: None
        """


class PublicIdRegistry(Generic[Item], Registry[PublicId, Item]):
    """
    This class implement a registry whose keys are public ids.

    In particular, it is able to handle the case when the public id
    points to the 'latest' version of a package.
    """

    def __init__(self):
        """Initialize the registry."""
        super().__init__()
        self._public_id_to_item: Dict[PublicId, Item] = {}

    def register(  # pylint: disable=arguments-differ,unused-argument
        self, public_id: PublicId, item: Item, is_dynamically_added: bool = False
    ) -> None:
        """Register an item."""
        if public_id.package_version.is_latest:
            raise ValueError(
                f"Cannot register item with public id 'latest': {public_id}"
            )
        if public_id in self._public_id_to_item:
            raise ValueError(f"Item already registered with item id '{public_id}'")
        self._public_id_to_item[public_id] = item

    def unregister(  # pylint: disable=arguments-differ
        self, public_id: PublicId
    ) -> None:
        """Unregister an item."""
        if public_id not in self._public_id_to_item:
            raise ValueError(f"No item registered with item id '{public_id}'")
        self._public_id_to_item.pop(public_id)

    def fetch(  # pylint: disable=arguments-differ
        self, public_id: PublicId
    ) -> Optional[Item]:
        """
        Fetch an item associated with a public id.

        :param public_id: the public id.
        :return: an item, or None if the key is not present.
        """
        if public_id.package_version.is_latest:
            filtered_records: List[Tuple[PublicId, Item]] = list(
                filter(
                    lambda x: public_id.same_prefix(x[0]),
                    self._public_id_to_item.items(),
                )
            )
            if len(filtered_records) == 0:
                return None
            return max(filtered_records, key=itemgetter(0))[1]
        return self._public_id_to_item.get(public_id, None)

    def fetch_all(self) -> List[Item]:
        """Fetch all the items."""
        return list(self._public_id_to_item.values())

    def ids(self) -> Set[PublicId]:
        """Get all the item ids."""
        return set(self._public_id_to_item.keys())

    def setup(self) -> None:
        """Set up the items."""

    def teardown(self) -> None:
        """Tear down the items."""


class AgentComponentRegistry(Registry[ComponentId, Component]):
    """This class implements a simple dictionary-based registry for agent components."""

    def __init__(self, **kwargs) -> None:
        """
        Instantiate the registry.

        :param kwargs: kwargs

        :return: None
        """
        super().__init__(**kwargs)
        self._components_by_type: Dict[ComponentType, Dict[PublicId, Component]] = {}
        self._registered_keys: Set[ComponentId] = set()

    def register(  # pylint: disable=arguments-differ,unused-argument
        self,
        component_id: ComponentId,
        component: Component,
        is_dynamically_added: bool = False,
    ) -> None:
        """
        Register a component.

        :param component_id: the id of the component.
        :param component: the component object.
        :param is_dynamically_added: whether or not the item is dynamically added.
        """
        if component_id in self._registered_keys:
            raise ValueError(
                "Component already registered with item id '{}'".format(component_id)
            )
        if component.component_id != component_id:
            raise ValueError(
                "Component id '{}' is different to the id '{}' specified.".format(
                    component.component_id, component_id
                )
            )
        self._register(component_id, component)

    def _register(self, component_id: ComponentId, component: Component) -> None:
        """
        Do the actual registration.

        :param component_id: the component id
        :param component: the component to register
        :return: None
        """
        self._components_by_type.setdefault(component_id.component_type, {})[
            component_id.public_id
        ] = component
        self._registered_keys.add(component_id)

    def _unregister(self, component_id: ComponentId) -> None:
        """
        Do the actual unregistration.

        :param component_id: the component id
        :return: None
        """
        item = self._components_by_type.get(component_id.component_type, {}).pop(
            component_id.public_id, None
        )
        self._registered_keys.discard(component_id)
        if item is not None:
            self.logger.debug(
                "Component '{}' has been removed.".format(item.component_id)
            )

    def unregister(  # pylint: disable=arguments-differ
        self, component_id: ComponentId
    ) -> None:
        """
        Unregister a component.

        :param component_id: the ComponentId
        """
        if component_id not in self._registered_keys:
            raise ValueError(
                "No item registered with item id '{}'".format(component_id)
            )
        self._unregister(component_id)

    def fetch(  # pylint: disable=arguments-differ
        self, component_id: ComponentId
    ) -> Optional[Component]:
        """
        Fetch the component by id.

        :param component_id: the contract id
        :return: the component or None if the component is not registered
        """
        return self._components_by_type.get(component_id.component_type, {}).get(
            component_id.public_id, None
        )

    def fetch_all(self) -> List[Component]:
        """
        Fetch all the components.

        :return the list of registered components.
        """
        return [
            component
            for components_by_public_id in self._components_by_type.values()
            for component in components_by_public_id.values()
        ]

    def fetch_by_type(self, component_type: ComponentType) -> List[Component]:
        """
        Fetch all the components by a given type..

        :param component_type: a component type
        :return the list of registered components of a given type.
        """
        return list(self._components_by_type.get(component_type, {}).values())

    def ids(self) -> Set[ComponentId]:
        """Get the item ids."""
        return self._registered_keys

    def setup(self) -> None:
        """
        Set up the registry.

        :return: None
        """
        pass

    def teardown(self) -> None:
        """
        Teardown the registry.

        :return: None
        """
        pass


class ComponentRegistry(
    Registry[Tuple[PublicId, str], SkillComponentType], Generic[SkillComponentType]
):
    """This class implements a generic registry for skill components."""

    def __init__(self, **kwargs) -> None:
        """
        Instantiate the registry.

        :param kwargs: kwargs

        :return: None
        """
        super().__init__(**kwargs)
        self._items: PublicIdRegistry[
            Dict[str, SkillComponentType]
        ] = PublicIdRegistry()
        self._dynamically_added: Dict[PublicId, Set[str]] = {}

    def register(
        self,
        item_id: Tuple[PublicId, str],
        item: SkillComponentType,
        is_dynamically_added: bool = False,
    ) -> None:
        """
        Register a item.

        :param item_id: a pair (skill id, item name).
        :param item: the item to register.
        :param is_dynamically_added: whether or not the item is dynamically added.
        :return: None
        :raises: ValueError if an item is already registered with that item id.
        """
        skill_id = item_id[0]
        item_name = item_id[1]
        skill_items = self._items.fetch(skill_id)
        if skill_items is not None and item_name in skill_items.keys():
            raise ValueError(
                f"Item already registered with skill id '{skill_id}' and name '{item_name}'"
            )

        if skill_items is not None:
            self._items.unregister(skill_id)
        else:
            skill_items = {}
        skill_items[item_name] = item
        self._items.register(skill_id, skill_items)

        if is_dynamically_added:
            self._dynamically_added.setdefault(skill_id, set()).add(item_name)

    def unregister(self, item_id: Tuple[PublicId, str]) -> None:
        """
        Unregister a item.

        :param item_id: a pair (skill id, item name).
        :return: None
        :raises: ValueError if no item registered with that item id.
        """
        self._unregister_from_main_index(item_id)

    def _unregister_from_main_index(
        self, item_id: Tuple[PublicId, str]
    ) -> SkillComponentType:
        """
        Unregister a item.

        :param item_id: a pair (skill id, item name).
        :return: None
        :raises: ValueError if no item registered with that item id.
        """
        skill_id = item_id[0]
        item_name = item_id[1]
        name_to_item = self._items.fetch(skill_id)
        if name_to_item is None or item_name not in name_to_item:
            raise ValueError(
                "No item registered with component id '{}'".format(item_id)
            )
        self.logger.debug("Unregistering item with id {}".format(item_id))
        item = name_to_item.pop(item_name)
        if len(name_to_item) == 0:
            self._items.unregister(skill_id)
        else:
            self._items.unregister(skill_id)
            self._items.register(skill_id, name_to_item)

        items = self._dynamically_added.get(skill_id, None)
        if items is not None:
            items.remove(item_name)
            if len(items) == 0:
                self._dynamically_added.pop(skill_id, None)
        return item

    def fetch(self, item_id: Tuple[PublicId, str]) -> Optional[SkillComponentType]:
        """
        Fetch an item.

        :param item_id: the public id of the item.
        :return: the Item
        """
        skill_id = item_id[0]
        item_name = item_id[1]
        name_to_item = self._items.fetch(skill_id)
        if name_to_item is None:
            return None
        return name_to_item.get(item_name, None)

    def fetch_by_skill(self, skill_id: PublicId) -> List[SkillComponentType]:
        """Fetch all the items of a given skill."""
        temp: Optional[Dict[str, SkillComponentType]] = self._items.fetch(skill_id)
        name_to_item: Dict[str, SkillComponentType] = {} if temp is None else temp
        return list(name_to_item.values())

    def fetch_all(self) -> List[SkillComponentType]:
        """Fetch all the items."""
        return [item for items in self._items.fetch_all() for item in items.values()]

    def unregister_by_skill(self, skill_id: PublicId) -> None:
        """Unregister all the components by skill."""
        if skill_id not in self._items.ids():
            raise ValueError(
                "No component of skill {} present in the registry.".format(skill_id)
            )
        self._items.unregister(skill_id)
        self._dynamically_added.pop(skill_id, None)

    def ids(self) -> Set[Tuple[PublicId, str]]:
        """Get the item ids."""
        result: Set[Tuple[PublicId, str]] = set()
        for skill_id in self._items.ids():
            name_to_item = cast(
                Dict[str, SkillComponentType], self._items.fetch(skill_id)
            )
            for name, _ in name_to_item.items():
                result.add((skill_id, name))
        return result

    def setup(self) -> None:
        """
        Set up the items in the registry.

        :return: None
        """
        for item in self.fetch_all():
            if item.context.is_active:
                self.logger.debug(
                    "Calling setup() of component {} of skill {}".format(
                        item.name, item.skill_id
                    )
                )
                item.setup()
            else:
                self.logger.debug(
                    "Ignoring setup() of component {} of skill {}, because the skill is not active.".format(
                        item.name, item.skill_id
                    )
                )

    def teardown(self) -> None:
        """
        Teardown the registry.

        :return: None
        """
        for name_to_items in self._items.fetch_all():
            for _, item in name_to_items.items():
                try:
                    item.teardown()
                except Exception as e:  # pragma: nocover # pylint: disable=broad-except
                    self.logger.warning(
                        "An error occurred while tearing down item {}/{}: {}".format(
                            item.skill_id, type(item).__name__, str(e)
                        )
                    )
        _dynamically_added = copy.deepcopy(self._dynamically_added)
        for skill_id, items_names in _dynamically_added.items():
            for item_name in items_names:
                self.unregister((skill_id, item_name))


class HandlerRegistry(ComponentRegistry[Handler]):
    """This class implements the handlers registry."""

    def __init__(self, **kwargs) -> None:
        """
        Instantiate the registry.

        :param kwargs: kwargs

        :return: None
        """
        super().__init__(**kwargs)
        # nested public id registries; one for protocol ids, one for skill ids
        self._items_by_protocol_and_skill = PublicIdRegistry[
            PublicIdRegistry[Handler]
        ]()

    def register(
        self,
        item_id: Tuple[PublicId, str],
        item: Handler,
        is_dynamically_added: bool = False,
    ) -> None:
        """
        Register a handler.

        :param item_id: the item id.
        :param item: the handler.
        :param is_dynamically_added: whether or not the item is dynamically added.
        :return: None
        :raises ValueError: if the protocol is None, or an item with pair (skill_id, protocol_id_ already exists.
        """
        skill_id = item_id[0]

        protocol_id = item.SUPPORTED_PROTOCOL
        if protocol_id is None:
            raise ValueError(
                "Please specify a supported protocol for handler class '{}'".format(
                    item.__class__.__name__
                )
            )

        protocol_handlers_by_skill = self._items_by_protocol_and_skill.fetch(
            protocol_id
        )
        if (
            protocol_handlers_by_skill is not None
            and skill_id in protocol_handlers_by_skill.ids()
        ):
            raise ValueError(
                "A handler already registered with pair of protocol id {} and skill id {}".format(
                    protocol_id, skill_id
                )
            )
        if protocol_handlers_by_skill is None:
            # registry from skill ids to handlers.
            new_registry: PublicIdRegistry = PublicIdRegistry()
            self._items_by_protocol_and_skill.register(protocol_id, new_registry)
        registry = cast(Registry, self._items_by_protocol_and_skill.fetch(protocol_id))
        registry.register(skill_id, item)
        super().register(item_id, item, is_dynamically_added=is_dynamically_added)

    def unregister(self, item_id: Tuple[PublicId, str]) -> None:
        """
        Unregister a item.

        :param item_id: a pair (skill id, item name).
        :return: None
        :raises: ValueError if no item is registered with that item id.
        """
        skill_id = item_id[0]
        handler = super()._unregister_from_main_index(item_id)

        # remove from index by protocol and skill
        protocol_id = cast(PublicId, handler.SUPPORTED_PROTOCOL)
        protocol_handlers_by_skill = cast(
            PublicIdRegistry, self._items_by_protocol_and_skill.fetch(protocol_id)
        )
        protocol_handlers_by_skill.unregister(skill_id)
        if len(protocol_handlers_by_skill.ids()) == 0:
            self._items_by_protocol_and_skill.unregister(protocol_id)

    def unregister_by_skill(self, skill_id: PublicId) -> None:
        """Unregister all the components by skill."""
        # unregister from the main index.
        if skill_id not in self._items.ids():
            raise ValueError(
                "No component of skill {} present in the registry.".format(skill_id)
            )

        self._dynamically_added.pop(skill_id, None)

        handlers = cast(Dict[str, Handler], self._items.fetch(skill_id)).values()
        self._items.unregister(skill_id)

        # unregister from the protocol-skill index
        for handler in handlers:
            protocol_id = cast(PublicId, handler.SUPPORTED_PROTOCOL)
            if protocol_id in self._items_by_protocol_and_skill.ids():
                skill_id_to_handler = cast(
                    PublicIdRegistry,
                    self._items_by_protocol_and_skill.fetch(protocol_id),
                )
                skill_id_to_handler.unregister(skill_id)

    def fetch_by_protocol(self, protocol_id: PublicId) -> List[Handler]:
        """
        Fetch the handler by the pair protocol id and skill id.

        :param protocol_id: the protocol id
        :return: the handlers registered for the protocol_id and skill_id
        """
        if protocol_id not in self._items_by_protocol_and_skill.ids():
            return []

        protocol_handlers_by_skill = cast(
            PublicIdRegistry, self._items_by_protocol_and_skill.fetch(protocol_id)
        )
        handlers = [
            cast(Handler, protocol_handlers_by_skill.fetch(skill_id))
            for skill_id in protocol_handlers_by_skill.ids()
        ]
        return handlers

    def fetch_by_protocol_and_skill(
        self, protocol_id: PublicId, skill_id: PublicId
    ) -> Optional[Handler]:
        """
        Fetch the handler by the pair protocol id and skill id.

        :param protocol_id: the protocol id
        :param skill_id: the skill id.
        :return: the handlers registered for the protocol_id and skill_id
        """
        if protocol_id not in self._items_by_protocol_and_skill.ids():
            return None
        protocols_by_skill_id = cast(
            PublicIdRegistry, self._items_by_protocol_and_skill.fetch(protocol_id)
        )
        if skill_id not in protocols_by_skill_id.ids():
            return None
        return protocols_by_skill_id.fetch(skill_id)<|MERGE_RESOLUTION|>--- conflicted
+++ resolved
@@ -25,17 +25,7 @@
 from typing import Dict, Generic, List, Optional, Set, Tuple, TypeVar, cast
 
 from aea.components.base import Component
-<<<<<<< HEAD
-from aea.configurations.base import (
-    ComponentId,
-    ComponentType,
-    ProtocolId,
-    PublicId,
-    SkillId,
-)
-=======
 from aea.configurations.base import ComponentId, ComponentType, PublicId
->>>>>>> 375c8e9b
 from aea.helpers.logging import WithLogger, get_logger
 from aea.skills.base import Behaviour, Handler, Model
 
