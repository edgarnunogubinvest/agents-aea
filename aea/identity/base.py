# -*- coding: utf-8 -*-
# ------------------------------------------------------------------------------
#
#   Copyright 2018-2019 Fetch.AI Limited
#
#   Licensed under the Apache License, Version 2.0 (the "License");
#   you may not use this file except in compliance with the License.
#   You may obtain a copy of the License at
#
#       http://www.apache.org/licenses/LICENSE-2.0
#
#   Unless required by applicable law or agreed to in writing, software
#   distributed under the License is distributed on an "AS IS" BASIS,
#   WITHOUT WARRANTIES OR CONDITIONS OF ANY KIND, either express or implied.
#   See the License for the specific language governing permissions and
#   limitations under the License.
#
# ------------------------------------------------------------------------------

"""This module contains the identity class."""

from typing import Dict, Optional

from aea.mail.base import Address

DEFAULT_ADDRESS_KEY = "fetchai"


class Identity:
    """
    The identity holds the public elements identifying an agent.

    It includes:

    - the agent name
    - the addresses, a map from address identifier to address (can be a single key-value pair)
    """

    def __init__(
        self,
        name: str,
        address: Optional[str] = None,
        addresses: Optional[Dict[str, Address]] = None,
        default_address_key: str = DEFAULT_ADDRESS_KEY,
    ):
        """
        Instantiate the identity.

        :param name: the name of the agent.
<<<<<<< HEAD
        :param address: the address of the agent.
=======
        :param address: the default address of the agent.
>>>>>>> d40cdc5f
        :param addresses: the addresses of the agent.
        :param default_address_key: the key for the default address.
        """
        self._name = name
        assert default_address_key is not None, "Provide a key for the default address."
        assert (address is None) != (
            addresses is None
        ), "Either provide a single address or a dictionary of addresses, not both."
        if address is None:
            assert (addresses is not None) and len(
                addresses
            ) > 0, "Provide at least one pair of addresses."
            address = addresses[default_address_key]
        self._address = address
        if addresses is None:
            addresses = {default_address_key: address}
        self._addresses = addresses
        self._default_address_key = default_address_key

    @property
    def name(self) -> str:
        """Get the agent name."""
        return self._name

    @property
    def addresses(self) -> Dict[str, Address]:
        """Get the addresses."""
        return self._addresses

    @property
    def address(self) -> Address:
        """Get the default address."""
        return self._address<|MERGE_RESOLUTION|>--- conflicted
+++ resolved
@@ -47,11 +47,7 @@
         Instantiate the identity.
 
         :param name: the name of the agent.
-<<<<<<< HEAD
-        :param address: the address of the agent.
-=======
         :param address: the default address of the agent.
->>>>>>> d40cdc5f
         :param addresses: the addresses of the agent.
         :param default_address_key: the key for the default address.
         """
