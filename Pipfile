[[source]]
name = "pypi"
url = "https://pypi.org/simple"
verify_ssl = true

[[source]]
url = "https://test.pypi.org/simple"
verify_ssl = true
name = "test-pypi"

[dev-packages]
tox = "==3.7.0"
tox-pipenv = "==1.9.0"
flake8 = "*"
flake8-docstrings = "*"
pydocstyle = "==3.0.0"
pytest = "*"
pytest-cov = "*"
mypy = "*"
mkdocs = "*"
mkdocs-material = "*"
pymdown-extensions = "*"
pygments = "*"

[packages]
cryptography = "*"
base58 = "*"
docker = "*"
click = "*"
pyyaml = ">=4.2b1"
click-log = "*"
oef = {index = "test-pypi",version = "==0.6.10"}
colorlog = "*"
jsonschema = "*"
protobuf = "*"
flask = "*"
<<<<<<< HEAD
"connexion[swagger-ui]" = "*"
watchdog = "*"
=======
connexion = {git = "https://github.com/neverpanic/connexion.git", editable = true, ref = "jsonschema-3"}
>>>>>>> ce2e17ce
python-dotenv = "*"
fetchai-ledger-api = "*"
web3 = "*"
eth-account = "*"

[requires]
python_version = "3.7"<|MERGE_RESOLUTION|>--- conflicted
+++ resolved
@@ -34,12 +34,8 @@
 jsonschema = "*"
 protobuf = "*"
 flask = "*"
-<<<<<<< HEAD
-"connexion[swagger-ui]" = "*"
+connexion = {git = "https://github.com/neverpanic/connexion.git", editable = true, ref = "jsonschema-3"}
 watchdog = "*"
-=======
-connexion = {git = "https://github.com/neverpanic/connexion.git", editable = true, ref = "jsonschema-3"}
->>>>>>> ce2e17ce
 python-dotenv = "*"
 fetchai-ledger-api = "*"
 web3 = "*"
